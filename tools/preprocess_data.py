--- conflicted
+++ resolved
@@ -104,11 +104,7 @@
     group = parser.add_argument_group(title='tokenizer')
     group.add_argument('--tokenizer-type', type=str, required=True,
                        choices=['BertWordPieceLowerCase','BertWordPieceCase',
-<<<<<<< HEAD
-                                'GPT2BPETokenizer', 'TokenizerFromFile'],
-=======
-                                'GPT2BPETokenizer', 'SentencePieceTokenizer'],
->>>>>>> 3805df7a
+                                'GPT2BPETokenizer', 'TokenizerFromFile', 'SentencePieceTokenizer'],
                        help='What type of tokenizer to use.')
     group.add_argument('--vocab-file', type=str, default=None,
                        help='Path to the vocab file')
