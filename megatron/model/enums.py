# Copyright (c) 2022, NVIDIA CORPORATION. All rights reserved.

import enum

class ModelType(enum.Enum):
    encoder_or_decoder = 1
    encoder_and_decoder = 2

class LayerType(enum.Enum):
    encoder = 1
    decoder = 2
 
class AttnType(enum.Enum):
    self_attn = 1
    cross_attn = 2

class AttnMaskType(enum.Enum):
    padding = 1
<<<<<<< HEAD
    causal = 2 # Overrides `attention_mask` to be a lower triangular matrix
    prefix = 3
    custom = 4 # Forces one to pass an `attention_mask` that's 1 if we need to mask. Tensor that can be broadcast to [micro_batch_size, n_head, seq_length, seq_length]

class PositionEmbeddingType(enum.Enum):
    rotary = 1 # NOTE: this one is not used so far, however for future compatibility the enum left as is
    absolute = 2
    alibi = 3
=======
    causal = 2
    prefix = 3

class UL2ModelType(enum.Enum):
    encoder_decoder = 'ED'
    non_causal_decoder = 'ND'
    causal_decoder = 'CD'
>>>>>>> 3805df7a
<|MERGE_RESOLUTION|>--- conflicted
+++ resolved
@@ -16,7 +16,6 @@
 
 class AttnMaskType(enum.Enum):
     padding = 1
-<<<<<<< HEAD
     causal = 2 # Overrides `attention_mask` to be a lower triangular matrix
     prefix = 3
     custom = 4 # Forces one to pass an `attention_mask` that's 1 if we need to mask. Tensor that can be broadcast to [micro_batch_size, n_head, seq_length, seq_length]
@@ -25,12 +24,8 @@
     rotary = 1 # NOTE: this one is not used so far, however for future compatibility the enum left as is
     absolute = 2
     alibi = 3
-=======
-    causal = 2
-    prefix = 3
 
 class UL2ModelType(enum.Enum):
     encoder_decoder = 'ED'
     non_causal_decoder = 'ND'
-    causal_decoder = 'CD'
->>>>>>> 3805df7a
+    causal_decoder = 'CD'