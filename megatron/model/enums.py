--- conflicted
+++ resolved
@@ -15,7 +15,6 @@
 
 class AttnMaskType(enum.Enum):
     padding = 1
-<<<<<<< HEAD
     causal = 2 # Overrides `attention_mask` to be a lower triangular matrix
     prefix = 3
     custom = 4 # Forces one to pass an `attention_mask` that's 1 if we need to mask. Tensor that can be broadcast to [micro_batch_size, n_head, seq_length, seq_length]
@@ -24,9 +23,6 @@
     rotary = 1 # NOTE: this one is not used so far, however for future compatibility the enum left as is
     absolute = 2
     alibi = 3
-=======
-    causal = 2
 
 # For backward compatibility with old model checkpoints
-from megatron.core.enums import ModelType
->>>>>>> 37563bc1
+from megatron.core.enums import ModelType