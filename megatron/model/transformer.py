# Copyright (c) 2023, NVIDIA CORPORATION. All rights reserved.

"""Transformer."""
from contextlib import nullcontext
import math
import numpy as np
import torch
import torch.nn.functional as F
<<<<<<< HEAD
from torch import nn

from megatron import get_timers, get_args, get_global_memory_buffer
from megatron import mpu
from megatron.utils import print_rank_0
from .module import MegatronModule
from megatron.model.enums import AttnMaskType, ModelType, LayerType, AttnType, PositionEmbeddingType
from .fused_layer_norm import MixedFusedLayerNorm as LayerNorm
from megatron.model.fused_softmax import FusedScaleMaskSoftmax
from megatron.model.fused_bias_gelu import bias_gelu_impl
from megatron.model.utils import attention_mask_func, openai_gelu, erf_gelu, get_linear_layer


from .glu_activations import GLU_ACTIVATIONS

# flags required to enable jit fusion kernels
torch._C._jit_set_profiling_mode(False)
torch._C._jit_set_profiling_executor(False)
torch._C._jit_override_can_fuse_on_cpu(True)
torch._C._jit_override_can_fuse_on_gpu(True)

try:
    from einops import rearrange
except ImportError:
    rearrange = None

try:
    from flash_attn.flash_attn_interface import flash_attn_unpadded_func
except ImportError:
    flash_attn_unpadded_func = None
=======
from typing import Optional

from megatron import get_timers, get_args, get_retro_args, core, get_num_microbatches
from .module import MegatronModule
from megatron.core import mpu, tensor_parallel
from megatron.core.enums import ModelType
from megatron.model import LayerNorm
from megatron.model.enums import AttnMaskType, LayerType, AttnType
from megatron.model.fused_softmax import FusedScaleMaskSoftmax
from megatron.model.fused_bias_gelu import bias_gelu_impl
from megatron.model.rotary_pos_embedding import apply_rotary_pos_emb
from megatron.model.utils import attention_mask_func, openai_gelu, erf_gelu
>>>>>>> 37563bc1

try:
    from einops import rearrange
except ImportError:
    rearrange = None

try:
    from flash_attn.flash_attn_interface import flash_attn_unpadded_func
except ImportError:
    flash_attn_unpadded_func = None


""" We use the following notation throughout this file:
     h: hidden size
     n: number of attention heads
     p: number of model parallel partitions
     np: n/p
     hp: h/p
     hn: h/n
     b: batch size
     s: sequence length
     l: number of layers
    Transformer takes input of size [s, b, h] and returns a
    tensor of the same size. We use the following arguments:
        hyperparameters: transformer hyperparameters
"""

class DropPath(MegatronModule):
    """Drop paths (Stochastic Depth) per sample
    (when applied in main path of residual blocks).
    """

    def __init__(self, drop_prob=0.):
        super(DropPath, self).__init__()
        self.drop_prob = drop_prob

    def forward(self, hidden_state):
        if self.drop_prob == 0. or not self.training:
            return hidden_state
        keep_prob = 1 - self.drop_prob
        # work with diff dim tensors, not just 2D ConvNets
        # hidden_state: [s, b, h]
        shape = (1,) + (hidden_state.shape[1],) + (1,) * (hidden_state.ndim - 2)
        random_tensor = keep_prob + \
            torch.rand(shape, dtype=hidden_state.dtype, device=hidden_state.device)
        random_tensor.floor_()  # binarize
        output = hidden_state.div(keep_prob) * random_tensor
        return output

def _args_to_kwargs():
    args = get_args()

    common_kwargs = {
        "params_dtype": args.params_dtype,
        "use_cpu_initialization": args.use_cpu_initialization,
        "perform_initialization": args.perform_initialization,
        "gradient_accumulation_fusion": args.gradient_accumulation_fusion,
        "sequence_parallel_enabled": args.sequence_parallel,
    }
    return common_kwargs

class ParallelMLP(MegatronModule):
    """MLP.

    MLP will take the input with h hidden state, project it to 4*h
    hidden dimension, perform nonlinear transformation, and project the
    state back into h hidden dimension. At the end, dropout is also
    applied.
    """

    def __init__(self, init_method, output_layer_init_method):
        super(ParallelMLP, self).__init__()
        args = get_args()

<<<<<<< HEAD
        # Project to ffn_hidden_size
        self.dense_h_to_4h = mpu.ColumnParallelLinear(
            args.hidden_size,
            # GLU is a special activation that divides the dimension by a factor 2.
            2 * args.ffn_hidden_size if args.glu_activation else args.ffn_hidden_size,
=======
        self.add_bias = args.add_bias_linear

        # Project to 4h. If using swiglu double the output width, see https://arxiv.org/pdf/2002.05202.pdf
        self.dense_h_to_4h = tensor_parallel.ColumnParallelLinear(
            args.hidden_size,
            args.ffn_hidden_size * 2 if args.swiglu else args.ffn_hidden_size,
            bias=self.add_bias,
>>>>>>> 37563bc1
            gather_output=False,
            init_method=init_method,
            skip_bias_add=True,
            async_tensor_model_parallel_allreduce=args.async_tensor_model_parallel_allreduce,
            **_args_to_kwargs())

        self.bias_gelu_fusion = False
        self.activation_func = None
        self.swiglu = args.swiglu

<<<<<<< HEAD
        self.bias_gelu_fusion = args.bias_gelu_fusion
        self.activation_func = F.gelu
        if args.glu_activation:
            self.activation_func = GLU_ACTIVATIONS[args.glu_activation]
        elif args.openai_gelu:
=======
        if args.openai_gelu:
>>>>>>> 37563bc1
            self.activation_func = openai_gelu
        elif args.onnx_safe:
            self.activation_func = erf_gelu
        elif args.swiglu:
            def swiglu(x):
                x = torch.chunk(x, 2, dim=-1)
                return F.silu(x[0]) * x[1]
            self.activation_func = swiglu
        elif args.squared_relu:
            def squared_relu(x):
                return torch.pow(F.relu(x), 2)
            self.activation_func = squared_relu
        else:
            self.bias_gelu_fusion = args.bias_gelu_fusion
            self.activation_func = F.gelu

        # Project back to h.
        self.dense_4h_to_h = tensor_parallel.RowParallelLinear(
            args.ffn_hidden_size,
            args.hidden_size,
            bias=self.add_bias,
            input_is_parallel=True,
            init_method=output_layer_init_method,
            skip_bias_add=True,
            **_args_to_kwargs())

    def forward(self, hidden_states):

        # [s, b, 4hp]
        intermediate_parallel, bias_parallel = self.dense_h_to_4h(hidden_states)

        if self.bias_gelu_fusion:
            assert self.add_bias is True
            assert self.activation_func == F.gelu
            intermediate_parallel = bias_gelu_impl(intermediate_parallel, bias_parallel)
        else:
            if bias_parallel is not None:
                intermediate_parallel = intermediate_parallel + bias_parallel
            intermediate_parallel = self.activation_func(intermediate_parallel)

        # [s, b, h]
        output, output_bias = self.dense_4h_to_h(intermediate_parallel)
        return output, output_bias

class SwitchMLP(MegatronModule):
    """
    Routes input to one of N MLP "experts"
    """
    def __init__(self, init_method, output_layer_init_method):
        super(SwitchMLP, self).__init__()
        args = get_args()
        self.router = torch.nn.Linear(args.hidden_size, args.num_experts)
        self.experts = torch.nn.ModuleList()
        for i in range(args.num_experts):
            self.experts.append(ParallelMLP(init_method, output_layer_init_method))

    def forward(self, hidden_states):
        # hidden_states: [s, b, h]
        s = hidden_states.size(0)
        b = hidden_states.size(1)
        h = hidden_states.size(2)
        route = self.router(hidden_states)
        route = torch.nn.functional.softmax(route, dim=2)
        max_prob, max_ind = torch.max(route, dim=2)
        max_prob = torch.unsqueeze(max_prob, 2) # [s b 1]

        # TODO (rprenger) TODO this could be made easier to read
        # Converting [s, b, h] to [s*b, h].
        # Each vector could be routed differently
        hidden_states = hidden_states.view(-1, hidden_states.size(2)) # [s*b h]
        max_prob = max_prob.view(-1, max_prob.size(2)) # [s*b 1]
        max_ind = max_ind.view(-1) # [s*b]

        output_total = torch.empty_like(hidden_states)
        output_bias_total = torch.empty_like(hidden_states)
        #TODO (rprenger) This does each expert in serial, but it could be parallelized

        for expert_num, expert in enumerate(self.experts):
            local_indices = (max_ind == expert_num).nonzero()
            hidden = hidden_states[local_indices,:]
            output, output_bias = expert(hidden)
            output_bias = output_bias.expand_as(output)
            output_total[local_indices,:] = output
            output_bias_total[local_indices,:] = output_bias

        output_total = output_total*max_prob
        output_bias_total = output_bias_total*max_prob
        output_total = output_total.view(s, b, h)
        output_bias_total = output_bias_total.view(s, b, h)

        return output_total, output_bias_total


class CoreAttention(MegatronModule):

    def __init__(self, layer_number,
                 attn_mask_type=AttnMaskType.padding):
        super(CoreAttention, self).__init__()
        args = get_args()
        self.fp16 = args.fp16
        self.bf16 = args.bf16

        self.apply_query_key_layer_scaling = args.apply_query_key_layer_scaling
        self.attention_softmax_in_fp32 = args.attention_softmax_in_fp32
        if self.apply_query_key_layer_scaling:
            self.attention_softmax_in_fp32 = True
        self.layer_number = max(1, layer_number)
        self.attn_mask_type = attn_mask_type
        self.sequence_parallel = args.sequence_parallel

        projection_size = args.kv_channels * args.num_attention_heads

        # Per attention head and per partition values.
        world_size = mpu.get_tensor_model_parallel_world_size()
        self.hidden_size_per_partition = core.utils.divide(projection_size,
                                                           world_size)
        self.hidden_size_per_attention_head = core.utils.divide(
            projection_size, args.num_attention_heads)
        self.num_attention_heads_per_partition = core.utils.divide(
            args.num_attention_heads, world_size)

        coeff = None
        self.norm_factor = math.sqrt(self.hidden_size_per_attention_head)
        if self.apply_query_key_layer_scaling:
            coeff = self.layer_number
            self.norm_factor *= coeff

        self.scale_mask_softmax = FusedScaleMaskSoftmax(
            self.fp16, self.bf16,
            self.attn_mask_type,
            args.masked_softmax_fusion,
            attention_mask_func,
            self.attention_softmax_in_fp32,
            coeff)

        # Dropout. Note that for a single iteration, this layer will generate
        # different outputs on different number of parallel partitions but
        # on average it should not be partition dependent.
        self.attention_dropout = torch.nn.Dropout(args.attention_dropout)

    def forward(self, query_layer, key_layer,
                value_layer, attention_mask, alibi):

        # ===================================
        # Raw attention scores. [b, np, s, s]
        # ===================================
        np = query_layer.size(2)

        # [b, np, sq, sk]
        output_size = (query_layer.size(1),
                       query_layer.size(2),
                       query_layer.size(0),
                       key_layer.size(0))

        # [sq, b, np, hn] -> [sq, b * np, hn]
        query_layer = query_layer.view(output_size[2],
                                       output_size[0] * output_size[1], -1)
        # [sk, b, np, hn] -> [sk, b * np, hn]
        key_layer = key_layer.view(output_size[3],
                                   output_size[0] * output_size[1], -1)

<<<<<<< HEAD
        if alibi is None:
            # preallocting input tensor: [b * np, sq, sk]
            matmul_input_buffer = get_global_memory_buffer().get_tensor(
                (output_size[0]*output_size[1], output_size[2], output_size[3]),
                query_layer.dtype, "mpu")
        else:
            # alibi: (batch_size * num_attention_heads, 1, max_seq_len)
            matmul_input_buffer = alibi[:output_size[0]*output_size[1], :, :output_size[3]]
=======
        # preallocting input tensor: [b * np, sq, sk]
        matmul_input_buffer = mpu.get_global_memory_buffer().get_tensor(
            (output_size[0]*output_size[1], output_size[2], output_size[3]),
            query_layer.dtype, "mpu")
>>>>>>> 37563bc1

        # Raw attention scores. [b * np, sq, sk]
        if alibi is None:
            matmul_result = torch.baddbmm(
                matmul_input_buffer,
                query_layer.transpose(0, 1),   # [b * np, sq, hn]
                key_layer.transpose(0, 1).transpose(1, 2),  # [b * np, hn, sk]
                beta=0.0, alpha=(1.0/self.norm_factor))
        else:
            if not hasattr(self, "logged_alibi"):
                print("Using Alibi.")
                self.logged_alibi = True

            if self.apply_query_key_layer_scaling:
                beta = 1.0 / self.layer_number
            else:
                beta = 1.0

            matmul_result = torch.baddbmm(
                matmul_input_buffer,
                query_layer.transpose(0, 1),  # [b * np, sq, hn]
                key_layer.transpose(0, 1).transpose(1, 2),  # [b * np, hn, sk]
                beta=beta, alpha=(1.0 / self.norm_factor))

        # change view to [b, np, sq, sk]
        attention_scores = matmul_result.view(*output_size)

        # ===========================
        # Attention probs and dropout
        # ===========================

        # attention scores and attention mask [b, np, sq, sk]
        attention_probs = self.scale_mask_softmax(attention_scores,
                                                  attention_mask)

        # This is actually dropping out entire tokens to attend to, which might
        # seem a bit unusual, but is taken from the original Transformer paper.
        if not self.sequence_parallel:
            with tensor_parallel.get_cuda_rng_tracker().fork():
                attention_probs = self.attention_dropout(attention_probs)
        else:
            attention_probs = self.attention_dropout(attention_probs)

        # =========================
        # Context layer. [sq, b, hp]
        # =========================

        # value_layer -> context layer.
        # [sk, b, np, hn] --> [b, np, sq, hn]

        # context layer shape: [b, np, sq, hn]
        output_size = (value_layer.size(1),
                       np,
                       query_layer.size(0),
                       value_layer.size(3))

        # change view [sk, b * np, hn]
        value_layer = value_layer.view(value_layer.size(0),
                                       output_size[0] * output_size[1], -1)

        # change view [b * np, sq, sk]
        attention_probs = attention_probs.view(output_size[0] * output_size[1],
                                               output_size[2], -1)

        # matmul: [b * np, sq, hn]
        context_layer = torch.bmm(attention_probs, value_layer.transpose(0, 1))

        # change view [b, np, sq, hn]
        context_layer = context_layer.view(*output_size)

        # [b, np, sq, hn] --> [sq, b, np, hn]
        context_layer = context_layer.permute(2, 0, 1, 3).contiguous()

        # [sq, b, np, hn] --> [sq, b, hp]
        new_context_layer_shape = context_layer.size()[:-2] + \
            (self.hidden_size_per_partition,)
        context_layer = context_layer.view(*new_context_layer_shape)

        return context_layer


<<<<<<< HEAD
class MultiQueryCoreAttention(CoreAttention):

    def __init__(self, *args, **kwargs) -> None:
        super().__init__(*args, **kwargs)

    def forward(self, query_layer, key_layer, value_layer, attention_mask, alibi):
        # ===================================
        # Raw attention scores. [b, np, s, s]
        # ===================================
        sq = query_layer.size(0)
        bs = query_layer.size(1)
        np = query_layer.size(2)

        sk = key_layer.size(0)
        # Only one head for key and values
        assert key_layer.size(2) == 1 and value_layer.size(2) == 1

        # [b, np, sq, sk]
        output_size = (query_layer.size(1),
                       query_layer.size(2),
                       query_layer.size(0),
                       key_layer.size(0))

        # [sq, b, np, hn] -> [b, np * sq, hn]
        query_layer = query_layer.permute([1, 2, 0, 3]).reshape(bs, np * sq, -1)
        # [sk, b, 1, hn] -> [b, hn, sk]
        key_layer = key_layer.squeeze(2).permute(1, 2, 0)
        # [sk, b, 1, hn] -> [sk, b * np, hn]
        # key_layer = key_layer.expand(output_size[3], output_size[0], np, -1)
        # key_layer = key_layer.reshape(output_size[3], output_size[0] * np, -1)

        if alibi is None:
            # preallocting input tensor: [b, np * sq, sk]
            matmul_input_buffer = get_global_memory_buffer().get_tensor(
                (bs, np * sq, sk),
                query_layer.dtype, "mpu")
        else:
            # alibi: (batch_size * num_attention_heads, 1, max_seq_len)
            # TODO: ideally, alibi would have the shape: (1, num_heads * sq, sk)
            matmul_input_buffer = alibi[:bs * np, :, :sk].view(bs, np, sk)
            matmul_input_buffer = matmul_input_buffer.repeat(1, sq, 1)  # [b, np * sq, sk]

        if alibi is None:
            # Raw attention scores. [b, np * sq, sk]
            matmul_result = torch.baddbmm(
                matmul_input_buffer,
                query_layer,   # [b, np * sq, hn]
                key_layer,  # [b, hn, sk]
                beta=0.0, alpha=(1.0/self.norm_factor))
        else:
            if not hasattr(self, "logged_alibi"):
                print("Using Alibi.")
                self.logged_alibi = True

            if self.apply_query_key_layer_scaling:
                beta = 1.0 / self.layer_number
            else:
                beta = 1.0

            matmul_result = torch.baddbmm(
                matmul_input_buffer,
                query_layer,
                key_layer,
                beta=beta, alpha=(1.0 / self.norm_factor))

        # change view to [b, np, sq, sk]
        attention_scores = matmul_result.view(bs, np, sq, sk)

        # ===========================
        # Attention probs and dropout
        # ===========================

        # attention scores and attention mask [b, np, sq, sk]
        attention_probs = self.scale_mask_softmax(attention_scores,
                                                  attention_mask)

        # This is actually dropping out entire tokens to attend to, which might
        # seem a bit unusual, but is taken from the original Transformer paper.

        if not self.sequence_parallel:
            with mpu.get_cuda_rng_tracker().fork():
                attention_probs = self.attention_dropout(attention_probs)
        else:
            attention_probs = self.attention_dropout(attention_probs)

        # =========================
        # Context layer. [sq, b, hp]
        # =========================

        # value_layer -> context layer.
        # [sk, b, np, hn] --> [b, np, sq, hn]

        # context layer shape: [b, np, sq, hn]
        output_size = (value_layer.size(1),
                       np,
                       query_layer.size(0),
                       value_layer.size(3))

        # [sk, b, 1, hn] -> [b, sk, hn]
        value_layer = value_layer.squeeze(2).transpose(0, 1)

        # change view [b, np * sq, sk]
        attention_probs = attention_probs.view(bs, np * sq, -1)

        # matmul: [b, np * sq, hn]
        context_layer = torch.bmm(attention_probs, value_layer)

        # change view [b, np, sq, hn]
        context_layer = context_layer.view(bs, np, sq, -1)

        # [b, np, sq, hn] --> [sq, b, np, hn]
        context_layer = context_layer.permute(2, 0, 1, 3).contiguous()

        # [sq, b, np, hn] --> [sq, b, hp]
        new_context_layer_shape = context_layer.size()[:-2] + \
            (self.hidden_size_per_partition,)
        context_layer = context_layer.view(*new_context_layer_shape)

        return context_layer


=======
>>>>>>> 37563bc1
class FlashSelfAttention(torch.nn.Module):
    """Implement the scaled dot product attention with softmax.
    Arguments
    ---------
        softmax_scale: The temperature to use for the softmax attention.
                      (default: 1/sqrt(d_keys) where d_keys is computed at
                      runtime)
        attention_dropout: The dropout rate to apply to the attention
                           (default: 0.0)
    """
    def __init__(self, causal=False, softmax_scale=None, attention_dropout=0.0,
                 device=None, dtype=None):
        super().__init__()
        assert flash_attn_unpadded_func is not None, ('Please install FlashAttention first, '
                                                      'e.g., with pip install flash-attn')
        assert rearrange is not None, 'Please install einops first, e.g., with pip install einops'
        self.causal = causal
        self.softmax_scale = softmax_scale
        self.dropout_p = attention_dropout

    def forward(self, q, k, v):
        """Implements the multihead softmax attention.
        Arguments
        ---------
            q, k, v: The tensor containing the query, key, and value. (B, S, H, D)
        """
<<<<<<< HEAD
        assert q.dtype in [torch.float16, torch.bfloat16]
        assert q.is_cuda
        batch_size, seqlen = q.shape[0], q.shape[1]
        q, k, v = [rearrange(x, 'b s ... -> (b s) ...') for x in [q, k, v]]
        max_s = seqlen
        cu_seqlens = torch.arange(0, (batch_size + 1) * seqlen, step=seqlen, dtype=torch.int32,
                                  device=q.device)
        output = flash_attn_unpadded_func(
            q, k, v, cu_seqlens, cu_seqlens, max_s, max_s,
            self.dropout_p if self.training else 0.0,
            softmax_scale=self.softmax_scale, causal=self.causal
        )
=======

        assert all((i.dtype in [torch.float16, torch.bfloat16] for i in (q,k,v)))
        assert all((i.is_cuda for i in (q,k,v)))

        batch_size, seqlen_q = q.shape[0], q.shape[1]
        seqlen_k = k.shape[1]

        q, k, v = [rearrange(x, 'b s ... -> (b s) ...') for x in [q, k, v]]
        cu_seqlens_q = torch.arange(0, (batch_size + 1) * seqlen_q, step=seqlen_q, dtype=torch.int32,
                                    device=q.device)

        if self.training:
            # during training q,k,v always have same seqlen
            assert seqlen_k == seqlen_q

            is_causal = self.causal
            cu_seqlens_k = cu_seqlens_q
        else:
            # turn off FA causal mask after first inference autoregressive iteration
            # only on first autoregressive step q,k,v have same seqlen
            is_causal = seqlen_q == seqlen_k
            cu_seqlens_k = torch.arange(0, (batch_size + 1) * seqlen_k, step=seqlen_k, dtype=torch.int32,
                        device=q.device)
            self.dropout_p = 0

        output = flash_attn_unpadded_func(
            q, k, v, cu_seqlens_q, cu_seqlens_k, seqlen_q, seqlen_k,
            self.dropout_p,
            softmax_scale=self.softmax_scale, causal=is_causal
        )

>>>>>>> 37563bc1
        output = rearrange(output, '(b s) ... -> b s ...', b=batch_size)
        return output


class ParallelAttention(MegatronModule):
    """Parallel self-attention layer abstract class.

    Self-attention layer takes input with size [s, b, h]
    and returns output of the same size.
    """

    def __init__(self, init_method,
                 output_layer_init_method, layer_number,
                 attention_type=AttnType.self_attn,
                 attn_mask_type=AttnMaskType.padding):
        super(ParallelAttention, self).__init__()
        args = get_args()
        self.layer_number = max(1, layer_number)
        self.attention_type = attention_type
        self.attn_mask_type = attn_mask_type
        self.params_dtype = args.params_dtype
<<<<<<< HEAD
        self.attention_head_type = args.attention_head_type
        self.sequence_parallel = args.sequence_parallel

        self.use_flash_attn = args.use_flash_attn
=======
        self.sequence_parallel = args.sequence_parallel

        self.use_flash_attn = args.use_flash_attn \
            and attention_type == AttnType.self_attn \
            and self.attn_mask_type == AttnMaskType.causal
        if self.use_flash_attn:
            if flash_attn_unpadded_func is None:
                raise ImportError('FlashAttention is not installed, please install with '
                                  'pip install flash-attn')
            assert attention_type == AttnType.self_attn, ('FlashAttention code path only supports '
                                                          'self-attention for now')
            assert self.attn_mask_type == AttnMaskType.causal, ('FlashAttention code path only '
                                                                'supports causal mask for now')
            if rearrange is None:
                raise ImportError('einops is not installed, please install with pip install einops')
>>>>>>> 37563bc1

        projection_size = args.kv_channels * args.num_attention_heads

        # Per attention head and per partition values.
        world_size = mpu.get_tensor_model_parallel_world_size()
        self.hidden_size_per_attention_head = core.utils.divide(
            projection_size, args.num_attention_heads)
        self.num_attention_heads_per_partition = core.utils.divide(
            args.num_attention_heads, world_size)

        # Strided linear layer.
<<<<<<< HEAD
        if attention_type == AttnType.self_attn and self.attention_head_type == 'multihead':
            self.query_key_value = mpu.ColumnParallelLinear(
=======
        if attention_type == AttnType.self_attn:
            self.query_key_value = tensor_parallel.ColumnParallelLinear(
>>>>>>> 37563bc1
                args.hidden_size,
                3 * projection_size,
                bias=args.add_bias_linear,
                gather_output=False,
<<<<<<< HEAD
                init_method=init_method)
        elif attention_type == AttnType.self_attn and self.attention_head_type == 'multiquery':
            # TODO: Find a way to merge the query and key-value computations?
            self.query = mpu.ColumnParallelLinear(
                args.hidden_size,
                projection_size,
                gather_output=False,
                init_method=init_method)
            # In MultiQuery attention, keys and values are shared across heads
            # Use args.kv_channels instead of projection_size
            # No `.fork()` so the rng tracker is shared across tensor-parallel processes.
            # with mpu.get_cuda_rng_tracker():
            self.key_value = get_linear_layer(
                args.hidden_size,
                2 * args.kv_channels,
                init_method=init_method)
        elif attention_type == AttnType.cross_attn and self.attention_head_type == 'multihead':
=======
                init_method=init_method,
                async_tensor_model_parallel_allreduce=args.async_tensor_model_parallel_allreduce,
                **_args_to_kwargs())
        else:
>>>>>>> 37563bc1
            assert attention_type == AttnType.cross_attn
            self.query = tensor_parallel.ColumnParallelLinear(
                args.hidden_size,
                projection_size,
                bias=args.add_bias_linear,
                gather_output=False,
                init_method=init_method,
                async_tensor_model_parallel_allreduce=args.async_tensor_model_parallel_allreduce,
                **_args_to_kwargs())


            self.key_value = tensor_parallel.ColumnParallelLinear(
                args.hidden_size,
                2 * projection_size,
                bias=args.add_bias_linear,
                gather_output=False,
<<<<<<< HEAD
                init_method=init_method)
        elif attention_type == AttnType.cross_attn and self.attention_head_type == 'multiquery':
            raise NotImplementedError("Multiquery attention not implemented for cross-attention.")
        else:
            raise ValueError(f"Invalid attention arguments: {attention_type}, {self.attention_head_type}")
=======
                init_method=init_method,
                async_tensor_model_parallel_allreduce=args.async_tensor_model_parallel_allreduce,
                **_args_to_kwargs())
>>>>>>> 37563bc1

        if self.attention_head_type == 'multihead':
            self.core_attention = CoreAttention(self.layer_number,
                                                self.attn_mask_type)
        else:
            self.core_attention = MultiQueryCoreAttention(self.layer_number, self.attn_mask_type)
        self.checkpoint_core_attention = args.recompute_granularity == 'selective'
        
        if self.use_flash_attn:
            if flash_attn_unpadded_func is None:
                raise ImportError('FlashAttention is not installed, please install with '
                                  'pip install flash-attn')
            assert attention_type == AttnType.self_attn, ('FlashAttention code path only supports '
                                                          'self-attention for now')
            assert self.attn_mask_type == AttnMaskType.causal, ('FlashAttention code path only '
                                                                'supports causal mask for now')
            assert args.position_embedding_type != PositionEmbeddingType.alibi, \
                ('FlashAttention does not support alibi positional embeddings yet')
            if rearrange is None:
                raise ImportError('einops is not installed, please install with pip install einops')
            
            if self.checkpoint_core_attention:
                print_rank_0("  Warning, using selective recomputation with flash-attn: this is already handled in the "
                             "flash-attn library and has no effect.")
            self.core_attention_flash = FlashSelfAttention(
                causal=True, attention_dropout=args.attention_dropout
            )

        if self.use_flash_attn:
            self.core_attention_flash = FlashSelfAttention(
                causal=True, attention_dropout=args.attention_dropout
            )

        # Output.
        self.dense = tensor_parallel.RowParallelLinear(
            projection_size,
            args.hidden_size,
            bias=args.add_bias_linear,
            input_is_parallel=True,
            init_method=output_layer_init_method,
            skip_bias_add=True,
            **_args_to_kwargs())

    def _checkpointed_attention_forward(self, query_layer, key_layer,
<<<<<<< HEAD
                                        value_layer, attention_mask, alibi):
=======
                                        value_layer, attention_mask,
                                        rotary_pos_emb=None):
>>>>>>> 37563bc1
        """Forward method with activation checkpointing."""
        def custom_forward(*inputs):
            query_layer = inputs[0]
            key_layer = inputs[1]
            value_layer = inputs[2]
            attention_mask = inputs[3]
            alibi = inputs[4]
            output_ = self.core_attention(query_layer, key_layer,
                                          value_layer, attention_mask, alibi)
            return output_

        q_pos_emb, k_pos_emb = (None, None) if rotary_pos_emb is None \
            else rotary_pos_emb

        hidden_states = tensor_parallel.checkpoint(
            custom_forward,
<<<<<<< HEAD
            False, query_layer, key_layer, value_layer, attention_mask, alibi)
=======
            False, query_layer, key_layer, value_layer, attention_mask,
            q_pos_emb, k_pos_emb)
>>>>>>> 37563bc1

        return hidden_states

    def _allocate_memory(self, inference_max_sequence_len, batch_size):
        return torch.empty(
            inference_max_sequence_len,
            batch_size,
            self.num_attention_heads_per_partition if self.attention_head_type == "multihead" else 1,
            self.hidden_size_per_attention_head,
            dtype=self.params_dtype,
            device=torch.cuda.current_device())


    def forward(self, hidden_states, attention_mask,
<<<<<<< HEAD
                encoder_output=None, inference_params=None, alibi=None):
=======
                encoder_output=None, inference_params=None,
                rotary_pos_emb=None):
>>>>>>> 37563bc1
        # hidden_states: [sq, b, h]
        # =================================================
        # Pre-allocate memory for key-values for inference.
        # =================================================
        is_first_step = False
        if inference_params:
            if self.layer_number not in inference_params.key_value_memory_dict:
                inf_max_seq_len = inference_params.max_sequence_len
                inf_max_batch_size = inference_params.max_batch_size
                inference_key_memory = self._allocate_memory(
                    inf_max_seq_len, inf_max_batch_size)
                inference_value_memory = self._allocate_memory(
                    inf_max_seq_len, inf_max_batch_size)
                inference_params.key_value_memory_dict[self.layer_number] = (
                    inference_key_memory, inference_value_memory)
                is_first_step = True
            else:
                inference_key_memory, inference_value_memory = \
                    inference_params.key_value_memory_dict[self.layer_number]

        # =====================
        # Query, Key, and Value
        # =====================

        if self.attention_type == AttnType.self_attn and self.attention_head_type == 'multihead':
            # Attention heads [sq, b, h] --> [sq, b, (np * 3 * hn)]
            mixed_x_layer, _ = self.query_key_value(hidden_states)

            # [sq, b, (np * 3 * hn)] --> [sq, b, np, 3 * hn]
            new_tensor_shape = mixed_x_layer.size()[:-1] + \
                (self.num_attention_heads_per_partition,
                 3 * self.hidden_size_per_attention_head)
            mixed_x_layer = mixed_x_layer.view(*new_tensor_shape)

            # [sq, b, np, 3 * hn] --> 3 [sq, b, np, hn]
            (query_layer,
             key_layer,
<<<<<<< HEAD
             value_layer) = mpu.split_tensor_along_last_dim(mixed_x_layer, 3)
        elif self.attention_type == AttnType.self_attn and self.attention_head_type == 'multiquery':
            kv_input=hidden_states
            # Attention heads [sq, b, h] --> [sq, b, (2 * hn)]
            mixed_kv_layer = self.key_value(kv_input)

            # Reduce the KV gradients in the tensor-parallel direction.
            # This is different from multi-head attention which reduces the KV input,
            # because the sum over attn heads happens in the attn weight gradient instead of the KV layer:
            #   A [b, n * sq, sk] = Q [b, n * sq, hn] x K^T [b, hn, sk]
            #   G_K [b, sk, hn] = G_A [b, sk, n * sq] x Q [b, n * sq, hn]
            #                   = sum_p (G_Ap [b, sk, np * sq] x Q_p [b, np * sq, hn])
            if get_args().sequence_parallel:
                # We switch to the tensor parallel regime here instead of at the KV input
                # so that the KV layer is done in parallel instead of just duplicated.
                mixed_kv_layer = mpu.gather_from_sequence_parallel_region(mixed_kv_layer, tensor_parallel_output_grad=True)
            else:
                mixed_kv_layer = mpu.copy_to_tensor_model_parallel_region(mixed_kv_layer)

            # [sq, b, (2 * hn)] --> [sq, b, np (expanded), 2 * hn]
            # new_tensor_shape = mixed_kv_layer.size()[:-1] + \
            #     (self.num_attention_heads_per_partition,
            #      2 * self.hidden_size_per_attention_head)
            # mixed_kv_layer = mixed_kv_layer.unsqueeze(2).expand(*new_tensor_shape)

            # [sq, b, (2 * hn)] --> [sq, b, 1, 2 * hn]
            new_tensor_shape = mixed_kv_layer.size()[:-1] + \
                (1,
                 2 * self.hidden_size_per_attention_head)
            mixed_kv_layer = mixed_kv_layer.view(*new_tensor_shape)

            # [sq, b, np, 2 * hn] --> 2 [sq, b, np, hn]
            (key_layer,
             value_layer) = mpu.split_tensor_along_last_dim(mixed_kv_layer, 2)

            # Attention head [sq, b, h] --> [sq, b, np * hn]
            query_layer, _ = self.query(hidden_states)
            # [sq, b, np * hn] --> [sq, b, np, hn]
            new_tensor_shape = query_layer.size()[:-1] + \
                (self.num_attention_heads_per_partition,
                 self.hidden_size_per_attention_head)
            query_layer = query_layer.view(*new_tensor_shape)

            # [sq, b, np, hn] -> [b, np * sq, hn]
=======
             value_layer) = tensor_parallel.split_tensor_along_last_dim(mixed_x_layer, 3)
>>>>>>> 37563bc1
        else:
            # Attention heads [sk, b, h] --> [sk, b, (np * 2 * hn)]
            mixed_kv_layer, _ = self.key_value(encoder_output)

            # [sk, b, (np * 2 * hn)] --> [sk, b, np, 2 * hn]
            new_tensor_shape = mixed_kv_layer.size()[:-1] + \
                (self.num_attention_heads_per_partition,
                 2 * self.hidden_size_per_attention_head)
            mixed_kv_layer = mixed_kv_layer.view(*new_tensor_shape)

            # [sk, b, np, 2 * hn] --> 2 [sk, b, np, hn]
            (key_layer,
             value_layer) = tensor_parallel.split_tensor_along_last_dim(mixed_kv_layer, 2)

            # Attention head [sq, b, h] --> [sq, b, hp]
            query_layer, _ = self.query(hidden_states)
            # [sq, b, hp] --> [sq, b, np, hn]
            new_tensor_shape = query_layer.size()[:-1] + \
                (self.num_attention_heads_per_partition,
                 self.hidden_size_per_attention_head)
            query_layer = query_layer.view(*new_tensor_shape)

        # ==================================
        # Adjust key and value for inference
        # ==================================

<<<<<<< HEAD
=======
        # duplicate the pos_emb for self attention
        if rotary_pos_emb is not None:
            if isinstance(rotary_pos_emb, tuple):
                rotary_pos_emb = rotary_pos_emb
            else:
                rotary_pos_emb = ((rotary_pos_emb,) * 2)
>>>>>>> 37563bc1

        if inference_params:
            batch_start = inference_params.batch_size_offset
            batch_end = batch_start + key_layer.size(1)
            assert batch_end <= inference_key_memory.size(1)
            sequence_start = inference_params.sequence_len_offset
            sequence_end = sequence_start + key_layer.size(0)
            assert sequence_end <= inference_key_memory.size(0)
            # Copy key and values.
            inference_key_memory[sequence_start:sequence_end,
                                 batch_start:batch_end, ...] = key_layer
            inference_value_memory[sequence_start:sequence_end,
                                   batch_start:batch_end, ...] = value_layer
            key_layer = inference_key_memory[
                :sequence_end, batch_start:batch_end, ...]
            value_layer = inference_value_memory[
                :sequence_end, batch_start:batch_end, ...]


            # adjust the key rotary positional embedding
            if rotary_pos_emb is not None:
                q_pos_emb, k_pos_emb = rotary_pos_emb
                # need to cross check this condition during inference
                # if not set_inference_key_value_memory:
                if not is_first_step:
                    # In inference, we compute one token at a time.
                    # Select the correct positional embedding
                    # (only the last token in the sequence)
                    q_pos_emb = q_pos_emb[sequence_end - 1 : sequence_end]
                else:
                    # In the first forward pass of inference,
                    # we use the entire provided prefix.
                    # q_pos_emb here has the rope embeddings of the entire
                    # prefix + to-be-generated output so
                    # we slice to just the prefix.
                    q_pos_emb = q_pos_emb[:sequence_end, :, :, :]
                k_pos_emb = k_pos_emb[:sequence_end, :, :, :]
                rotary_pos_emb = (q_pos_emb, k_pos_emb)


        # ==================================
        # core attention computation
        # ==================================
        if self.use_flash_attn:
            if self.attention_head_type == "multiquery":
                sq, b, np, hn = query_layer.size()
                # Expand kv to be compatible with flash-attn implementation
                # [sq, b, 1, hn] -> [sq, b, np, hn]
                key_layer = key_layer.expand((sq, b, np, hn))
                value_layer = value_layer.expand((sq, b, np, hn))
            q, k, v = [rearrange(x, 's b ... -> b s ...').contiguous()
                       for x in (query_layer, key_layer, value_layer)]
            if self.sequence_parallel:
                context_layer = self.core_attention_flash(q, k, v)
            else:
                with mpu.get_cuda_rng_tracker().fork():
                    context_layer = self.core_attention_flash(q, k, v)
            context_layer = rearrange(context_layer, 'b s h d -> s b (h d)').contiguous()

<<<<<<< HEAD
        else:
            if self.checkpoint_core_attention:
                context_layer = self._checkpointed_attention_forward(
                    query_layer, key_layer, value_layer, attention_mask, alibi)
            else:
                context_layer = self.core_attention(
                    query_layer, key_layer, value_layer, attention_mask, alibi)

=======
        # apply relative positional encoding (rotary embedding)
        if rotary_pos_emb is not None:
            q_pos_emb, k_pos_emb = rotary_pos_emb
            query_layer = apply_rotary_pos_emb(query_layer, q_pos_emb)
            key_layer = apply_rotary_pos_emb(key_layer, k_pos_emb)
            # TODO, can apply positional embedding to value_layer so it has
            # absolute positional embedding.
            # otherwise, only relative positional embedding takes effect
            # value_layer = apply_rotary_pos_emb(value_layer, k_pos_emb)

        if not self.use_flash_attn:
            if self.checkpoint_core_attention:
                context_layer = self._checkpointed_attention_forward(
                    query_layer, key_layer, value_layer, attention_mask)
            else:
                context_layer = self.core_attention(
                    query_layer, key_layer, value_layer, attention_mask)
        else:
            q, k, v = [rearrange(x, 's b ... -> b s ...').contiguous()
                       for x in (query_layer, key_layer, value_layer)]
            if not self.sequence_parallel:
                with tensor_parallel.get_cuda_rng_tracker().fork():
                    context_layer = self.core_attention_flash(q, k, v)
            else:
                context_layer = self.core_attention_flash(q, k, v)
            context_layer = rearrange(context_layer, 'b s h d -> s b (h d)').contiguous()
>>>>>>> 37563bc1

        # =================
        # Output. [sq, b, h]
        # =================
        output, bias = self.dense(context_layer)

        return output, bias


def bias_dropout_add(x, bias, residual, prob, training):
    # type: (Tensor, Optional[Tensor], Tensor, float, bool) -> Tensor
    if bias is not None:
        x = x + bias
    out = torch.nn.functional.dropout(x, p=prob, training=training)
    out = residual + out
    return out


def get_bias_dropout_add(training):
    def _bias_dropout_add(x, bias, residual, prob):
        return bias_dropout_add(x, bias, residual, prob, training)
    return _bias_dropout_add


@torch.jit.script
def bias_dropout_add_fused_train(x: torch.Tensor,
                                 bias: Optional[torch.Tensor],
                                 residual: torch.Tensor,
                                 prob: float) -> torch.Tensor:
    return bias_dropout_add(x, bias, residual, prob, True)


@torch.jit.script
def bias_dropout_add_fused_inference(x: torch.Tensor,
                                     bias: Optional[torch.Tensor],
                                     residual: torch.Tensor,
                                     prob: float) -> torch.Tensor:
    return bias_dropout_add(x, bias, residual, prob, False)


class ParallelTransformerLayer(MegatronModule):
    """A single transformer layer.

    Transformer layer takes input with size [s, b, h] and returns an
    output of the same size.
    """

    def __init__(self, init_method, output_layer_init_method,
                 layer_number, layer_type=LayerType.encoder,
                 self_attn_mask_type=AttnMaskType.padding,
                 drop_path_rate=0.):
                 # retriever=None):
        args = get_args()

        super(ParallelTransformerLayer, self).__init__()
        self.layer_number = layer_number
        self.layer_type = layer_type

        self.apply_residual_connection_post_layernorm \
            = args.apply_residual_connection_post_layernorm

        self.bf16 = args.bf16
        self.fp32_residual_connection = args.fp32_residual_connection

        # Layernorm on the input data.
        self.input_layernorm = LayerNorm(
            args.hidden_size,
            eps=args.layernorm_epsilon,
            no_persist_layer_norm=args.no_persist_layer_norm,
            sequence_parallel=args.sequence_parallel,
            apply_layernorm_1p=args.apply_layernorm_1p)

        # Self attention.
        self.self_attention = ParallelAttention(
            init_method,
            output_layer_init_method,
            layer_number,
            attention_type=AttnType.self_attn,
            attn_mask_type=self_attn_mask_type)
        self.hidden_dropout = args.hidden_dropout
        self.bias_dropout_fusion = args.bias_dropout_fusion
        self.drop_path = DropPath(drop_path_rate) if drop_path_rate > 0.0 else None

        # Layernorm on the attention output
        self.post_attention_layernorm = LayerNorm(
            args.hidden_size,
            eps=args.layernorm_epsilon,
            no_persist_layer_norm=args.no_persist_layer_norm,
            sequence_parallel=args.sequence_parallel,
            apply_layernorm_1p=args.apply_layernorm_1p)

        # Cross attention.
        if self.layer_type in (LayerType.decoder,
                               LayerType.retro_decoder,
                               LayerType.retro_decoder_with_retriever,
                               LayerType.retro_encoder):
            self.inter_attention = ParallelAttention(
                init_method,
                output_layer_init_method,
                layer_number,
                attention_type=AttnType.cross_attn)
            # Layernorm on the attention output.
            self.post_inter_attention_layernorm = LayerNorm(
                args.hidden_size,
                eps=args.layernorm_epsilon,
                no_persist_layer_norm=args.no_persist_layer_norm,
                sequence_parallel=args.sequence_parallel,
                apply_layernorm_1p=args.apply_layernorm_1p)

        # MLP
        if args.num_experts is not None:
            self.mlp = SwitchMLP(init_method, output_layer_init_method)
        else:
            self.mlp = ParallelMLP(init_method, output_layer_init_method)

                    # Set bias+dropout+add fusion grad_enable execution handler.
        TORCH_MAJOR = int(torch.__version__.split('.')[0])
        TORCH_MINOR = int(torch.__version__.split('.')[1])
        use_nvfuser = TORCH_MAJOR > 1 or (TORCH_MAJOR == 1 and TORCH_MINOR >= 10)
        self.bias_dropout_add_exec_handler = \
                nullcontext if use_nvfuser else torch.enable_grad

<<<<<<< HEAD
        # Alibi
        if args.position_embedding_type == PositionEmbeddingType.alibi:
            self.alibi = self._build_alibi_tensor(args.seq_length, args.num_attention_heads, args.micro_batch_size).to(torch.cuda.current_device())
            if args.params_dtype == torch.float16:
                self.alibi = self.alibi.to(torch.float16)
            elif args.params_dtype == torch.bfloat16:
                self.alibi = self.alibi.to(torch.bfloat16)
        else:
            self.alibi = None
=======
        if args.retro_add_retriever:
            retro_args = get_retro_args()
            self.retro_num_neighbors = args.retro_num_neighbors
            self.retro_chunk_length = retro_args.retro_gpt_chunk_length
            self.retro_retrieved_length = retro_args.retro_gpt_retrieved_length

        # Retriever (bi-directional transformer with cross attention)
        if layer_type == LayerType.retro_decoder_with_retriever:
            self.retriever = ParallelTransformer(
                init_method,
                output_layer_init_method,
                model_type=ModelType.retro_encoder,
                self_attn_mask_type=AttnMaskType.padding,
                pre_process=True,
                post_process=False,
            )
            self._retriever_key = 'retriever'
        else:
            self.retriever = None

    def default_decoder_cross_attention(self,
                                        encoder_output,
                                        enc_dec_attn_mask,
                                        layernorm_input,
                                        layernorm_output,
                                        bias_dropout_add_func):
        '''Cross attention for a standard encoder-decoder model.'''

        # Attention.
        attention_output, attention_bias = \
            self.inter_attention(layernorm_output,
                                 enc_dec_attn_mask,
                                 encoder_output=encoder_output)

        # Residual connection.
        if self.apply_residual_connection_post_layernorm:
            residual = layernorm_output
        else:
            residual = layernorm_input

        if attention_bias is not None:
            attention_bias = attention_bias.expand_as(residual)

        # Bias-dropout-add.
        with self.bias_dropout_add_exec_handler():
            layernorm_input = bias_dropout_add_func(
                attention_output,
                attention_bias,
                residual,
                self.hidden_dropout)

        # Layer norm.
        layernorm_output = self.post_inter_attention_layernorm(layernorm_input)

        return layernorm_input, layernorm_output

    def retro_encoder_cross_attention(self,
                                      retriever_output,
                                      layernorm_input,
                                      layernorm_output,
                                      bias_dropout_add_func):
        """Cross attention for Retro encoder.

        Notation:
            ns : Sequence length.
            bs : Batch size.
            d  : Hidden size.
            l  : Number of chunks per sample (i.e., seq_length/chunk_length).
            k  : Number of neighbors.
            r  : Number of retrieved tokens (neighbors + continuation).
        """

        ns, bs, d = layernorm_output.shape # [r, bs * l * k, d]

        # Divide sequence dimension into chunks.
        chunked_outputs = layernorm_output.reshape(self.retro_retrieved_length,
                                                   -1,
                                                   self.retro_num_neighbors,
                                                   d)
        chunked_outputs_before_layer_norm = \
            layernorm_input.reshape(self.retro_retrieved_length, -1,
                                    self.retro_num_neighbors, d) # [r, bs*l, k, d]

        # Per-chunk attention.
        layernorm_inputs = []
        layernorm_outputs = []
        for k in range(self.retro_num_neighbors):

            # Attention.
            chunked_output = chunked_outputs[:,:,k].contiguous()
            attention_output, attention_bias = \
                self.inter_attention(
                    chunked_output, # Q (neighbor embedding)
                    None,
                    encoder_output=retriever_output) # K, V (hidden act)

            # Residual connection.
            if self.apply_residual_connection_post_layernorm:
                residual = chunked_output
            else:
                residual = chunked_outputs_before_layer_norm[:,:,k]

            # Re-enable torch grad to enable fused optimization.
            with torch.enable_grad():
                layernorm_input = bias_dropout_add_func(
                    attention_output,
                    None if attention_bias is None else attention_bias.expand_as(residual),
                    residual,
                    self.hidden_dropout)
                layernorm_inputs.append(layernorm_input)

            # Layer norm.
            layernorm_output = \
                self.post_inter_attention_layernorm(layernorm_input)
            layernorm_outputs.append(layernorm_output)

        # Concatenate layer norms.
        # layernorm_input : [r, k * bs * l, d]
        # layernorm_output : [r, k * bs * l, d]
        layernorm_input = \
            torch.stack(layernorm_inputs, dim=1).reshape(ns, bs, d)
        layernorm_output = \
            torch.stack(layernorm_outputs, dim=1).reshape(ns, bs, d)

        return layernorm_input, layernorm_output

    def retro_decoder_cross_attention(self,
                                      retriever_input,
                                      retriever_output,
                                      retriever_attn_mask,
                                      layernorm_input,
                                      layernorm_output,
                                      inference_params,
                                      bias_dropout_add_func):
        """Cross attention for Retro decoder.

        Notation:
            ns : Sequence length.
            bs : Batch size.
            d  : Hidden size.
            l  : Number of chunks per sample (i.e., seq_length/chunk_length).
            m  : Number of tokens per chunk.
            k  : Number of neighbors.
            r  : Number of retrieved tokens (neighbors + continuation).
        """

        ns, bs, d = layernorm_output.shape
        l = int(np.ceil(ns / self.retro_chunk_length))

        # Retrieve neighbors.
        if self.layer_type == LayerType.retro_decoder_with_retriever:
            first_ns = ns % self.retro_chunk_length
            if first_ns > 0:
                raise Exception("test this case.")
                first_chunk, rest_chunk = \
                    layernorm_output[:first_ns], layernorm_output[first_ns:]
                first_chunk = torch.nn.functional.pad(
                    first_chunk,
                    (0, 0, 0, 0, 0, self.retro_chunk_length - first_ns),
                    'constant',
                    0)
                chunked_output = \
                    torch.cat((first_chunk, rest_chunk), dim=0) # [l * m, bs, d]
            else:
                chunked_output = layernorm_output # [l * m, bs, d]
            chunked_output = chunked_output \
                .reshape(l, self.retro_chunk_length, bs, d) \
                .permute(1, 2, 0, 3) \
                .reshape(self.retro_chunk_length, bs * l, d) \
                .contiguous()

            # Get Encoder Output
            retriever_output = self.retriever(
                hidden_states=retriever_input,
                attention_mask=retriever_attn_mask,
                retriever_output=chunked_output,
                retriever_attn_mask=retriever_attn_mask,
                inference_params=inference_params) # [r, k * bs * l , d]
            retriever_output = retriever_output.reshape(
                self.retro_retrieved_length * self.retro_num_neighbors, bs * l, d) # [r * k, bs * l, d]

        # Chunks.
        pad = (ns - 1) % self.retro_chunk_length
        attending_chunks = layernorm_output[pad:]
        padded_chunks = torch.nn.functional.pad(
            attending_chunks,
            (0, 0, 0, 0, 0, self.retro_chunk_length - 1),
            'constant', 0)
        padded_chunked_output = padded_chunks \
            .reshape(l, self.retro_chunk_length, bs, d) \
            .permute(1, 2, 0, 3)
        padded_chunked_output = padded_chunked_output.reshape(
            self.retro_chunk_length, bs * l, d).contiguous()

        # Encoder output.
        attention_output, attention_bias = \
            self.inter_attention(padded_chunked_output,
                                 None,
                                 encoder_output=retriever_output)

        # Residual connection.
        if self.apply_residual_connection_post_layernorm:
            residual = layernorm_output
        else:
            residual = layernorm_input

        # Re-enable torch grad to enable fused optimization.
        with torch.enable_grad():
            layernorm_input = bias_dropout_add_func(
                attention_output,
                None if attention_bias is None else attention_bias.expand_as(attention_output),
                torch.zeros_like(attention_output),
                self.hidden_dropout)
            layernorm_input = layernorm_input \
                .reshape(self.retro_chunk_length, bs, l, d) \
                .permute(2, 0, 1, 3) # [l, m, bs, d]
            layernorm_input = layernorm_input.reshape(self.retro_chunk_length * l, bs, d)
            layernorm_input = torch.nn.functional.pad(
                layernorm_input,
                (0, 0, 0, 0, pad, 0),
                'constant', 0)[:ns] # [ns, b, d]
            layernorm_input = layernorm_input + residual

        # Layer norm post the decoder attention
        layernorm_output = self.post_inter_attention_layernorm(layernorm_input)

        return retriever_output, layernorm_input, layernorm_output
>>>>>>> 37563bc1

    def forward(self, hidden_states, attention_mask,
                encoder_output=None, enc_dec_attn_mask=None,
                retriever_input=None,
                retriever_output=None,
                retriever_attn_mask=None,
                inference_params=None,
                rotary_pos_emb=None):
        # hidden_states: [s, b, h]

        # Layer norm at the beginning of the transformer layer.
        layernorm_output = self.input_layernorm(hidden_states)

        # Self attention.
        attention_output, attention_bias = \
            self.self_attention(
                layernorm_output,
                attention_mask,
                inference_params=inference_params,
<<<<<<< HEAD
                alibi=self.alibi)
=======
                rotary_pos_emb=rotary_pos_emb)
>>>>>>> 37563bc1

        # Residual connection.
        if self.apply_residual_connection_post_layernorm:
            residual = layernorm_output
        else:
            residual = hidden_states

        if self.drop_path is None:
            # jit scripting for a nn.module (with dropout) is not
            # trigerring the fusion kernel. For now, we use two
            # different nn.functional routines to account for varying
            # dropout semantics during training and inference phases.
            if self.bias_dropout_fusion:
                if self.training:
                    bias_dropout_add_func = bias_dropout_add_fused_train
                else:
                    bias_dropout_add_func = bias_dropout_add_fused_inference
            else:
                bias_dropout_add_func = get_bias_dropout_add(self.training)

            if attention_bias is not None:
                attention_bias = attention_bias.expand_as(residual)
            with self.bias_dropout_add_exec_handler():
                layernorm_input = bias_dropout_add_func(
                    attention_output,
                    attention_bias,
                    residual,
                    self.hidden_dropout)
        else:
            out = torch.nn.functional.dropout(attention_output + attention_bias,
                                              p=self.hidden_dropout,
                                              training=self.training)
            layernorm_input = residual + self.drop_path(out)

        # Layer norm post the self attention.
        layernorm_output = self.post_attention_layernorm(layernorm_input)

        # Cross attention.
        if self.layer_type == LayerType.encoder:
            pass
        elif self.layer_type == LayerType.decoder:
            layernorm_input, layernorm_output = \
                self.default_decoder_cross_attention(
                    encoder_output,
                    enc_dec_attn_mask,
                    layernorm_input,
                    layernorm_output,
                    bias_dropout_add_func)
        elif self.layer_type == LayerType.retro_encoder:
            layernorm_input, layernorm_output = \
                self.retro_encoder_cross_attention(
                    retriever_output,
                    layernorm_input,
                    layernorm_output,
                    bias_dropout_add_func)
        elif self.layer_type in (LayerType.retro_decoder,
                                 LayerType.retro_decoder_with_retriever):
            retriever_output, layernorm_input, layernorm_output = \
                self.retro_decoder_cross_attention(
                    retriever_input,
                    retriever_output,
                    retriever_attn_mask,
                    layernorm_input,
                    layernorm_output,
                    inference_params,
                    bias_dropout_add_func)
        else:
            raise Exception("Unsupported layer type, '%s'." %
                            self.layer_type.name)

        # MLP.
        mlp_output, mlp_bias = self.mlp(layernorm_output)

        # Second residual connection.
        if self.apply_residual_connection_post_layernorm:
            residual = layernorm_output
        else:
            residual = layernorm_input

        if self.drop_path is None:
            if mlp_bias is not None:
                mlp_bias = mlp_bias.expand_as(residual)
            with self.bias_dropout_add_exec_handler():
                output = bias_dropout_add_func(
                    mlp_output,
                    mlp_bias,
                    residual,
                    self.hidden_dropout)

            # Jit compiled function creates 'view' tensor. This tensor
            # potentially gets saved in the MPU checkpoint function context,
            # which rejects view tensors. While making a viewless tensor here
            # won't result in memory savings (like the data loader, or
            # p2p_communication), it serves to document the origin of this
            # 'view' tensor.
            output = core.utils.make_viewless_tensor(inp = output,
                                                     requires_grad = output.requires_grad,
                                                     keep_graph = True)

        else:
            if mlp_bias is not None:
                mlp_output = mlp_output + mlp_bias
            out = torch.nn.functional.dropout(mlp_output,
                                              p=self.hidden_dropout,
                                              training=self.training)
            output = residual + self.drop_path(out)

        if self.layer_type == LayerType.retro_decoder_with_retriever:
            return output, retriever_output
        else:
            return output

    @staticmethod
    def _build_alibi_tensor(max_seq_len, num_attention_heads, batch_size):
        # Based on https://github.com/ofirpress/attention_with_linear_biases/blob/a35aaca144e0eb6b789dfcb46784c4b8e31b7983/fairseq/models/transformer.py#L742
        """Returns tensor shaped (batch_size * num_attention_heads, 1, max_seq_len)"""

        def get_slopes(n):
            def get_slopes_power_of_2(n):
                start = (2 ** (-2 ** -(math.log2(n) - 3)))
                ratio = start
                return [start * ratio ** i for i in range(n)]

            if math.log2(n).is_integer():
                return get_slopes_power_of_2(n)
            else:
                closest_power_of_2 = 2 ** math.floor(math.log2(n))
                return get_slopes_power_of_2(closest_power_of_2) + get_slopes(2 * closest_power_of_2)[0::2][
                                                                   :n - closest_power_of_2]

        slopes = torch.Tensor(get_slopes(num_attention_heads))
        alibi = slopes.unsqueeze(1).unsqueeze(1) * torch.arange(max_seq_len).unsqueeze(0).unsqueeze(0).expand(
            num_attention_heads, -1, -1)
        
        #Select the part of the tensor that corresponds to our tensor parallel index.
        tp_world_size = mpu.get_tensor_model_parallel_world_size()
        tp_index = mpu.get_tensor_model_parallel_rank()
        alibi = alibi.reshape((tp_world_size, -1, *alibi.shape[1:]))[tp_index]
        
        alibi = alibi.repeat(batch_size, 1, 1)
        return alibi

class NoopTransformerLayer(MegatronModule):
    """A single 'no-op' transformer layer.

    The sole purpose of this layer is for when a standalone embedding layer
    is used (i.e., args.standalone_embedding_stage == True). In this case,
    zero transformer layers are assigned when pipeline rank == 0. Additionally,
    when virtual pipeline rank >= 1, zero total model parameters are created
    (virtual rank 0 contains the input embedding). This results in the model's
    input and output tensors being the same, which causes an error when
    performing certain memory optimiations on the output tensor (e.g.,
    deallocating it). Thus, this layer disconnects the input from the output
    via a clone. Since ranks containing a no-op layer are generally under-
    utilized (both compute and memory), there's no worry of any performance
    degredation.
    """

    def __init__(self, layer_number):
        super().__init__()
        self.layer_number = layer_number

    def forward(self, hidden_states, attention_mask,
                encoder_output=None, enc_dec_attn_mask=None,
                inference_params=None):
        return hidden_states.clone()


def _get_num_layers(args, model_type, is_decoder=False):
    """Compute the number of transformer layers resident on the current rank."""
    is_encoder_and_decoder_model = (model_type == ModelType.encoder_and_decoder)
    if model_type == ModelType.retro_encoder:
        num_layers = args.retro_encoder_layers
    elif mpu.get_pipeline_model_parallel_world_size() > 1:
        if is_encoder_and_decoder_model:
            assert args.pipeline_model_parallel_split_rank is not None

            # When a standalone embedding stage is used, a rank is taken from
            # the encoder's ranks, to be used for the encoder's embedding
            # layer. This way, the rank referenced by the 'split rank' remains
            # the same whether or not a standalone embedding stage is used.
            num_ranks_in_encoder = (
                args.pipeline_model_parallel_split_rank - 1
                if args.standalone_embedding_stage else
                args.pipeline_model_parallel_split_rank
            )
            num_ranks_in_decoder = args.transformer_pipeline_model_parallel_size - num_ranks_in_encoder
            assert args.encoder_num_layers % num_ranks_in_encoder == 0, \
                    'encoder_num_layers (%d) must be divisible by number of ranks given to encoder (%d)' % (args.encoder_num_layers, num_ranks_in_encoder)
            assert args.decoder_num_layers % num_ranks_in_decoder == 0, \
                    'decoder_num_layers (%d) must be divisible by number of ranks given to decoder (%d)' % (args.decoder_num_layers, num_ranks_in_decoder)
            if mpu.is_pipeline_stage_before_split():
                num_layers = (
                    0
                    if args.standalone_embedding_stage
                    and mpu.get_pipeline_model_parallel_rank() == 0 else
                    args.encoder_num_layers // num_ranks_in_encoder
                )
            else:
                num_layers = args.decoder_num_layers // num_ranks_in_decoder
        else:
            assert args.num_layers == args.encoder_num_layers
            assert args.num_layers % args.transformer_pipeline_model_parallel_size == 0, \
                'num_layers must be divisible by transformer_pipeline_model_parallel_size'

            # When a standalone embedding stage is used, all transformer layers
            # are divided among pipeline rank >= 1, while on pipeline rank 0,
            # ranks either contain the input embedding layer (virtual pp rank 0),
            # or no layers at all (virtual pp rank >= 1).
            num_layers = (
                0
                if args.standalone_embedding_stage
                and mpu.get_pipeline_model_parallel_rank() == 0 else
                args.num_layers // args.transformer_pipeline_model_parallel_size
            )
    else:
        if not is_decoder:
            num_layers = args.encoder_num_layers
        else:
            num_layers = args.decoder_num_layers
    return num_layers


def _get_layer_type(model_type, default_layer_type, retro_layer_numbers,
                    layer_number):
    args = get_args()
    if args.retro_add_retriever and layer_number in retro_layer_numbers:
        if model_type == ModelType.retro_decoder:
            return LayerType.retro_decoder_with_retriever \
                if layer_number == retro_layer_numbers[0] \
                   else LayerType.retro_decoder
        elif model_type == ModelType.retro_encoder:
            return LayerType.retro_encoder
        else:
            raise Exception("Unsupported model type, '%s'." % model_type)
    else:
        return default_layer_type


class ParallelTransformer(MegatronModule):
    """Transformer class."""

    def __init__(self, init_method, output_layer_init_method,
                 model_type, layer_type=LayerType.encoder,
                 self_attn_mask_type=AttnMaskType.padding,
<<<<<<< HEAD
                  post_layer_norm=True, 
                 pre_process=True, post_process=True,
=======
                 post_layer_norm=True,
                 pre_process=True,
                 post_process=True,
>>>>>>> 37563bc1
                 drop_path_rate=0.0):
        super(ParallelTransformer, self).__init__()
        args = get_args()

        self.layer_type = layer_type
        self.model_type = model_type
        self.bf16 = args.bf16
        self.fp32_residual_connection = args.fp32_residual_connection
        self.post_layer_norm = post_layer_norm
        self.pre_process = pre_process
        self.post_process = post_process
        self.input_tensor = None
        self.drop_path_rate = drop_path_rate
        self.transformer_impl = args.transformer_impl
        self.retro_add_retriever = args.retro_add_retriever

        # Store activation checkpoiting flag.
        self.recompute_granularity = args.recompute_granularity
        self.recompute_method = args.recompute_method
        self.recompute_num_layers = args.recompute_num_layers
        self.distribute_saved_activations = \
            args.distribute_saved_activations and not args.sequence_parallel

        self.sequence_parallel = args.sequence_parallel

        # Transformer Engine Init.
        self.transformer_engine_rope_available = False
        if self.transformer_impl == 'transformer_engine':
            global transformer_engine
            import transformer_engine
            from importlib.metadata import version
            from pkg_resources import packaging

            te_version = packaging.version.Version(version("transformer-engine"))
            if te_version >= packaging.version.Version("0.10.0"):
                self.transformer_engine_rope_available = True

            del version, packaging

        self.use_fp8 = args.fp8_e4m3 or args.fp8_hybrid
        self.fp8_recipe = None
        self.fp8_group = None
        if self.use_fp8:
            self.fp8_group = mpu.get_data_parallel_group()
            if args.fp8_e4m3:
                fp8_format = transformer_engine.common.recipe.Format.E4M3
            elif args.fp8_hybrid:
                fp8_format = transformer_engine.common.recipe.Format.HYBRID
            self.fp8_recipe = transformer_engine.common.recipe.DelayedScaling(
                margin=args.fp8_margin,
                interval=args.fp8_interval,
                fp8_format=fp8_format,
                amax_history_len=args.fp8_amax_history_len,
                amax_compute_algo=args.fp8_amax_compute_algo,
                override_linear_precision=(False, False, not args.fp8_wgrad),
            )

        self.num_microbatches_in_previous_step = -1
        self.microbatch_count = 0
        self.checkpoint_core_attention = args.recompute_granularity == 'selective'

        # Number of layers.
        self.num_layers = _get_num_layers(args, model_type,
                                          layer_type==LayerType.decoder)

        self.drop_path_rates = [
            rate.item() for rate in
            torch.linspace(0, self.drop_path_rate, args.num_layers)]

        self.retro_layer_numbers = None
        if model_type == ModelType.retro_decoder:
            retro_layer_start = 6 if args.num_layers <= 15 else 9
            self.retro_layer_numbers = \
                np.arange(retro_layer_start, args.num_layers + 1, 3).tolist()
        if model_type == ModelType.retro_encoder:
            self.retro_layer_numbers = [1]

        # Transformer layers.
        if args.retro_add_retriever:
            assert args.transformer_impl == 'local', \
                "Transformer engine does not support Retro layers."
        def build_layer(layer_number):
            if args.transformer_impl == 'local':
                current_layer_type = _get_layer_type(
                    model_type, layer_type, self.retro_layer_numbers,
                    layer_number)
                return ParallelTransformerLayer(
                    init_method,
                    output_layer_init_method,
                    layer_number,
                    layer_type=current_layer_type,
                    self_attn_mask_type=self_attn_mask_type,
                    drop_path_rate=self.drop_path_rates[layer_number - 1])
            else:
                return transformer_engine.pytorch.TransformerLayer(
                    args.hidden_size,
                    args.ffn_hidden_size,
                    args.num_attention_heads,
                    layernorm_epsilon=args.layernorm_epsilon,
                    hidden_dropout=args.hidden_dropout,
                    attention_dropout=args.attention_dropout,
                    init_method=init_method,
                    output_layer_init_method=output_layer_init_method,
                    layer_number=layer_number,
                    kv_channels=args.kv_channels,
                    self_attn_mask_type=self_attn_mask_type.name,
                    tp_group=mpu.get_tensor_model_parallel_group(),
                    get_rng_state_tracker=tensor_parallel.get_cuda_rng_tracker,
                    fuse_wgrad_accumulation=args.gradient_accumulation_fusion,
                    apply_query_key_layer_scaling=args.apply_query_key_layer_scaling,
                    attention_softmax_in_fp32=args.attention_softmax_in_fp32,
                    seq_length=args.seq_length,
                    micro_batch_size=args.micro_batch_size,
                    sequence_parallel=args.sequence_parallel,
                    params_dtype=args.params_dtype,
                    apply_residual_connection_post_layernorm=args.apply_residual_connection_post_layernorm,
                    output_layernorm=False,
                    layer_type="encoder",
                    drop_path_rate=self.drop_path_rates[layer_number - 1],
                    set_parallel_mode=True,
                    fuse_qkv_params=True)

        if args.virtual_pipeline_model_parallel_size is not None:
            assert args.num_layers % args.virtual_pipeline_model_parallel_size == 0, \
                'num_layers_per_stage must be divisible by ' \
                'virtual_pipeline_model_parallel_size'
            assert args.model_type != ModelType.encoder_and_decoder
            # Number of layers in each model chunk is the number of layers in the stage,
            # divided by the number of model chunks in a stage.
            self.num_layers = self.num_layers // args.virtual_pipeline_model_parallel_size
            # With 8 layers, 2 stages, and 4 model chunks, we want an assignment of
            # layers to stages like (each list is a model chunk):
            # Stage 0: [0]  [2]  [4]  [6]
            # Stage 1: [1]  [3]  [5]  [7]
            # With 8 layers, 2 stages, and 2 virtual stages, we want an assignment of
            # layers to stages like (each list is a model chunk):
            # Stage 0: [0, 1]  [4, 5]
            # Stage 1: [2, 3]  [6, 7]
            offset = mpu.get_virtual_pipeline_model_parallel_rank() * (
                args.num_layers // args.virtual_pipeline_model_parallel_size) + \
                (mpu.get_pipeline_model_parallel_rank() * self.num_layers)
        else:
            # Each stage gets a contiguous set of layers.
            if args.model_type == ModelType.encoder_and_decoder and \
                    mpu.get_pipeline_model_parallel_world_size() > 1:
                pipeline_rank = mpu.get_pipeline_model_parallel_rank()
                if layer_type == LayerType.encoder:
                    offset = pipeline_rank * self.num_layers
                else:
                    num_ranks_in_enc = args.pipeline_model_parallel_split_rank
                    offset = (pipeline_rank - num_ranks_in_enc) * self.num_layers
            else:
                offset = mpu.get_pipeline_model_parallel_rank() * self.num_layers

        if self.num_layers == 0:
            # When a standalone embedding stage is used (e.g.,
            # args.standalone_embedding_stage == True), virtual pipeline ranks
            # on pipeline rank 0 will have zero transformer layers assigned to
            # them. This results in the model's input and output tensors to be
            # the same, which will cause failure for certain output tensor
            # optimizations (e.g., pipeline output deallocation). To remedy
            # this, we assign a 'no-op' layer on these ranks, which will
            # disconnect the input tensor from the output tensor.
            self.num_layers = 1
            self.layers = torch.nn.ModuleList([ NoopTransformerLayer(1) ])
        else:
            self.layers = torch.nn.ModuleList(
                [build_layer(i + 1 + offset) for i in range(self.num_layers)])

            # Update dropout rate for Retro encoder.
            if model_type == ModelType.retro_encoder:
                for layer in self.layers:
                    if layer.self_attention.use_flash_attn:
                        layer.self_attention.core_attention_flash.dropout_p = \
                            torch.nn.Dropout(args.retro_encoder_attention_dropout)
                    else:
                        layer.self_attention.core_attention.attention_dropout.p =\
                            args.retro_encoder_attention_dropout
                    layer.hidden_dropout = args.retro_encoder_hidden_dropout

        if self.post_process and self.post_layer_norm:
            # Final layer norm before output.
            self.final_layernorm = LayerNorm(
                args.hidden_size,
                eps=args.layernorm_epsilon,
                no_persist_layer_norm=args.no_persist_layer_norm,
                sequence_parallel=args.sequence_parallel,
                apply_layernorm_1p=args.apply_layernorm_1p)

    def _get_layer(self, layer_number):
        return self.layers[layer_number]

    def _checkpointed_forward(self, hidden_states, attention_mask,
                              encoder_output, enc_dec_attn_mask,
                              rotary_pos_emb, is_first_microbatch):
        """Forward method with activation checkpointing."""
        def custom(start, end):
            def custom_forward(*args, **kwargs):
                x_, *args = args
                for index in range(start, end):
                    layer = self._get_layer(index)
                    x_ = layer(x_, *args, **kwargs)
                return x_
            return custom_forward

        te_forward_kwargs = {}
        if self.transformer_impl == 'transformer_engine':
            te_forward_kwargs['is_first_microbatch'] = is_first_microbatch
            if self.transformer_engine_rope_available:
                te_forward_kwargs['rotary_pos_emb'] = rotary_pos_emb

        if self.recompute_method == 'uniform':
            # Uniformly divide the total number of Transformer layers and
            # checkpoint the input activation of each divided chunk.
            # A method to further reduce memory usage reducing checkpoints.
            l = 0
            while l < self.num_layers:
                if self.transformer_impl == 'transformer_engine':
                    hidden_states = transformer_engine.pytorch.distributed.checkpoint(
                        custom(l, l + self.recompute_num_layers),
                        self.distribute_saved_activations,
                        tensor_parallel.get_cuda_rng_tracker,
                        mpu.get_tensor_model_parallel_group(),
                        hidden_states, attention_mask, encoder_output,
                        enc_dec_attn_mask, **te_forward_kwargs)
                else:
                    hidden_states = tensor_parallel.checkpoint(
                        custom(l, l + self.recompute_num_layers),
                        self.distribute_saved_activations,
                        hidden_states, attention_mask, encoder_output,
                        enc_dec_attn_mask, rotary_pos_emb)

                l += self.recompute_num_layers

        elif self.recompute_method == 'block':
            # Checkpoint the input activation of only a set number of individual
            # Transformer layers and skip the rest.
            # A method fully use the device memory removing redundant re-computation.
            for l in range(self.num_layers):
                if l < self.recompute_num_layers:
                    if self.transformer_impl == 'transformer_engine':
                        hidden_states = transformer_engine.pytorch.distributed.checkpoint(
                            custom(l, l + 1),
                            self.distribute_saved_activations,
                            tensor_parallel.get_cuda_rng_tracker,
                            mpu.get_tensor_model_parallel_group(),
                            hidden_states, attention_mask, encoder_output,
                            enc_dec_attn_mask, **te_forward_kwargs)
                    else:
                        hidden_states = tensor_parallel.checkpoint(
                            custom(l, l + 1),
                            self.distribute_saved_activations,
                            hidden_states, attention_mask, encoder_output,
                            enc_dec_attn_mask, rotary_pos_emb)
                else:
                    if self.transformer_impl == 'transformer_engine':
                        hidden_states = custom(l, l + 1)(
                            hidden_states, attention_mask, encoder_output,
                            enc_dec_attn_mask, **te_forward_kwargs)
                    else:
                        hidden_states = custom(l, l + 1)(
                            hidden_states, attention_mask, encoder_output,
                            enc_dec_attn_mask, rotary_pos_emb)
        else:
            raise ValueError("Invalid activation recompute method.")

        return hidden_states

    def set_input_tensor(self, input_tensor):
        """Set input tensor to be used instead of forward()'s input.

        When doing pipeline parallelism the input from the previous
        stage comes from communication, not from the input, so the
        model's forward_step_func won't have it. This function is thus
        used by internal code to bypass the input provided by the
        forward_step_func"""
        self.input_tensor = input_tensor

    def forward(self, hidden_states, attention_mask,
<<<<<<< HEAD
                 encoder_output=None, enc_dec_attn_mask=None,
                 inference_params=None):
=======
                encoder_output=None, enc_dec_attn_mask=None,
                retriever_input=None,
                retriever_output=None,
                retriever_attn_mask=None,
                inference_params=None,
                rotary_pos_emb=None):
>>>>>>> 37563bc1
        # hidden_states: [s, b, h]
        timers = get_timers()
        args = get_args()

        if args.transformer_timers: timers("Transformer forward").start()

        # Checks.
        if inference_params:
            assert self.recompute_granularity is None, \
                'inference does not work with activation checkpointing'

        if not self.pre_process:
            # See set_input_tensor()
            hidden_states = self.input_tensor

        # Viewless tensor.
        # - We only need to create a viewless tensor in the case of micro batch
        #   size (mbs) == 1, since in this case, 'hidden_states.transpose()'
        #   above creates a view tensor, and '.contiguous()' is a pass-through.
        #   For mbs >= 2, '.contiguous()' creates a new tensor, eliminating
        #   the need to make it viewless.
        #
        #   However, we don't explicitly check mbs == 1 here because
        #   make_viewless_tensor() has negligible overhead when its input
        #   is already viewless.
        #
        # - For the 'else' case above, calling make_viewless_tensor() here is
        #   likely redundant, since p2p_communication.py (likely originator)
        #   already creates viewless tensors. That said, make_viewless_tensor()
        #   is called here to be future-proof and corner-case-proof.
        hidden_states = core.utils.make_viewless_tensor(
            hidden_states,
            requires_grad=True,
            keep_graph=True,
        )

        # RNG context.
        if self.sequence_parallel:
            rng_context = tensor_parallel.get_cuda_rng_tracker().fork()
        else:
            rng_context = nullcontext()

        # Forward layers.
        with rng_context:
            # The fp8_autocast context manager is a no-op when enabled=True
            # The if...else serves to short circuit name resolution for fp8_autocast
            with transformer_engine.pytorch.fp8_autocast(
                enabled=self.use_fp8,
                fp8_recipe=self.fp8_recipe,
                fp8_group=self.fp8_group
            ) if self.use_fp8 else nullcontext():
                # Determine if the current iteration is first microbatch
                if self.num_microbatches_in_previous_step != get_num_microbatches():
                    self.microbatch_count = 0 # Reset count on new batch size rampup interval
                self.num_microbatches_in_previous_step = get_num_microbatches()
                is_first_microbatch = self.microbatch_count % get_num_microbatches() == 0

                # Forward pass.
                if self.recompute_granularity == 'full':
                    assert not self.retro_add_retriever, \
                        "full recompute not supported for retro."
                    hidden_states = self._checkpointed_forward(hidden_states,
                                                               attention_mask,
                                                               encoder_output,
                                                               enc_dec_attn_mask,
                                                               rotary_pos_emb,
                                                               is_first_microbatch)
                else:
                    forward_kwargs = {
                        'encoder_output': encoder_output,
                        'enc_dec_attn_mask': enc_dec_attn_mask,
                        'inference_params': inference_params,
                    }

                    if self.transformer_impl == 'transformer_engine':
                        forward_kwargs['is_first_microbatch'] = is_first_microbatch
                        forward_kwargs['checkpoint_core_attention'] = self.checkpoint_core_attention
                        if self.transformer_engine_rope_available:
                            forward_kwargs['rotary_pos_emb'] = rotary_pos_emb
                    else:
                        forward_kwargs['rotary_pos_emb'] = rotary_pos_emb
                        forward_kwargs['retriever_input'] = retriever_input
                        forward_kwargs['retriever_output'] = retriever_output
                        forward_kwargs['retriever_attn_mask'] = retriever_attn_mask

                    for index in range(self.num_layers):
                        layer = self._get_layer(index)

                        hidden_states = layer(
                            hidden_states,
                            attention_mask,
                            **forward_kwargs)

                        # First Retro decoder layer returns both hidden_states
                        # and retriever_output. Make retriever_output available
                        # to subsequence Retro layers.
                        if isinstance(hidden_states, tuple):
                            assert len(hidden_states) == 2
                            hidden_states, retriever_output = hidden_states
                            forward_kwargs["retriever_output"] = retriever_output

                # Skip counter update for eval and activation checkpointing
                if torch.is_grad_enabled() and self.training:
                    self.microbatch_count += 1

        # Final layer norm.
        if self.post_process and self.post_layer_norm:
            hidden_states = self.final_layernorm(hidden_states)

        if args.transformer_timers: timers("Transformer forward").stop()

        return hidden_states<|MERGE_RESOLUTION|>--- conflicted
+++ resolved
@@ -6,19 +6,23 @@
 import numpy as np
 import torch
 import torch.nn.functional as F
-<<<<<<< HEAD
+
+from typing import Optional
 from torch import nn
 
-from megatron import get_timers, get_args, get_global_memory_buffer
-from megatron import mpu
+from megatron import get_timers, get_args, get_retro_args, core, get_num_microbatches
 from megatron.utils import print_rank_0
 from .module import MegatronModule
-from megatron.model.enums import AttnMaskType, ModelType, LayerType, AttnType, PositionEmbeddingType
+from megatron.core import mpu, tensor_parallel
+from megatron.core.enums import ModelType
+# TODO: which import?
+# from megatron.model import LayerNorm
 from .fused_layer_norm import MixedFusedLayerNorm as LayerNorm
+from megatron.model.enums import AttnMaskType, LayerType, AttnType, PositionEmbeddingType
 from megatron.model.fused_softmax import FusedScaleMaskSoftmax
 from megatron.model.fused_bias_gelu import bias_gelu_impl
+from megatron.model.rotary_pos_embedding import apply_rotary_pos_emb
 from megatron.model.utils import attention_mask_func, openai_gelu, erf_gelu, get_linear_layer
-
 
 from .glu_activations import GLU_ACTIVATIONS
 
@@ -27,30 +31,6 @@
 torch._C._jit_set_profiling_executor(False)
 torch._C._jit_override_can_fuse_on_cpu(True)
 torch._C._jit_override_can_fuse_on_gpu(True)
-
-try:
-    from einops import rearrange
-except ImportError:
-    rearrange = None
-
-try:
-    from flash_attn.flash_attn_interface import flash_attn_unpadded_func
-except ImportError:
-    flash_attn_unpadded_func = None
-=======
-from typing import Optional
-
-from megatron import get_timers, get_args, get_retro_args, core, get_num_microbatches
-from .module import MegatronModule
-from megatron.core import mpu, tensor_parallel
-from megatron.core.enums import ModelType
-from megatron.model import LayerNorm
-from megatron.model.enums import AttnMaskType, LayerType, AttnType
-from megatron.model.fused_softmax import FusedScaleMaskSoftmax
-from megatron.model.fused_bias_gelu import bias_gelu_impl
-from megatron.model.rotary_pos_embedding import apply_rotary_pos_emb
-from megatron.model.utils import attention_mask_func, openai_gelu, erf_gelu
->>>>>>> 37563bc1
 
 try:
     from einops import rearrange
@@ -125,21 +105,14 @@
         super(ParallelMLP, self).__init__()
         args = get_args()
 
-<<<<<<< HEAD
-        # Project to ffn_hidden_size
-        self.dense_h_to_4h = mpu.ColumnParallelLinear(
-            args.hidden_size,
-            # GLU is a special activation that divides the dimension by a factor 2.
-            2 * args.ffn_hidden_size if args.glu_activation else args.ffn_hidden_size,
-=======
         self.add_bias = args.add_bias_linear
 
         # Project to 4h. If using swiglu double the output width, see https://arxiv.org/pdf/2002.05202.pdf
         self.dense_h_to_4h = tensor_parallel.ColumnParallelLinear(
             args.hidden_size,
-            args.ffn_hidden_size * 2 if args.swiglu else args.ffn_hidden_size,
+            # GLU is a special activation that divides the dimension by a factor 2.
+            args.ffn_hidden_size * 2 if (args.swiglu or args.glu_activation) else args.ffn_hidden_size,
             bias=self.add_bias,
->>>>>>> 37563bc1
             gather_output=False,
             init_method=init_method,
             skip_bias_add=True,
@@ -150,15 +123,9 @@
         self.activation_func = None
         self.swiglu = args.swiglu
 
-<<<<<<< HEAD
-        self.bias_gelu_fusion = args.bias_gelu_fusion
-        self.activation_func = F.gelu
         if args.glu_activation:
             self.activation_func = GLU_ACTIVATIONS[args.glu_activation]
         elif args.openai_gelu:
-=======
-        if args.openai_gelu:
->>>>>>> 37563bc1
             self.activation_func = openai_gelu
         elif args.onnx_safe:
             self.activation_func = erf_gelu
@@ -320,21 +287,14 @@
         key_layer = key_layer.view(output_size[3],
                                    output_size[0] * output_size[1], -1)
 
-<<<<<<< HEAD
         if alibi is None:
             # preallocting input tensor: [b * np, sq, sk]
-            matmul_input_buffer = get_global_memory_buffer().get_tensor(
+            matmul_input_buffer = mpu.get_global_memory_buffer().get_tensor(
                 (output_size[0]*output_size[1], output_size[2], output_size[3]),
                 query_layer.dtype, "mpu")
         else:
             # alibi: (batch_size * num_attention_heads, 1, max_seq_len)
             matmul_input_buffer = alibi[:output_size[0]*output_size[1], :, :output_size[3]]
-=======
-        # preallocting input tensor: [b * np, sq, sk]
-        matmul_input_buffer = mpu.get_global_memory_buffer().get_tensor(
-            (output_size[0]*output_size[1], output_size[2], output_size[3]),
-            query_layer.dtype, "mpu")
->>>>>>> 37563bc1
 
         # Raw attention scores. [b * np, sq, sk]
         if alibi is None:
@@ -416,7 +376,6 @@
         return context_layer
 
 
-<<<<<<< HEAD
 class MultiQueryCoreAttention(CoreAttention):
 
     def __init__(self, *args, **kwargs) -> None:
@@ -450,7 +409,7 @@
 
         if alibi is None:
             # preallocting input tensor: [b, np * sq, sk]
-            matmul_input_buffer = get_global_memory_buffer().get_tensor(
+            matmul_input_buffer = mpu.get_global_memory_buffer().get_tensor(
                 (bs, np * sq, sk),
                 query_layer.dtype, "mpu")
         else:
@@ -497,7 +456,7 @@
         # seem a bit unusual, but is taken from the original Transformer paper.
 
         if not self.sequence_parallel:
-            with mpu.get_cuda_rng_tracker().fork():
+            with tensor_parallel.get_cuda_rng_tracker().fork():
                 attention_probs = self.attention_dropout(attention_probs)
         else:
             attention_probs = self.attention_dropout(attention_probs)
@@ -538,8 +497,6 @@
         return context_layer
 
 
-=======
->>>>>>> 37563bc1
 class FlashSelfAttention(torch.nn.Module):
     """Implement the scaled dot product attention with softmax.
     Arguments
@@ -566,20 +523,6 @@
         ---------
             q, k, v: The tensor containing the query, key, and value. (B, S, H, D)
         """
-<<<<<<< HEAD
-        assert q.dtype in [torch.float16, torch.bfloat16]
-        assert q.is_cuda
-        batch_size, seqlen = q.shape[0], q.shape[1]
-        q, k, v = [rearrange(x, 'b s ... -> (b s) ...') for x in [q, k, v]]
-        max_s = seqlen
-        cu_seqlens = torch.arange(0, (batch_size + 1) * seqlen, step=seqlen, dtype=torch.int32,
-                                  device=q.device)
-        output = flash_attn_unpadded_func(
-            q, k, v, cu_seqlens, cu_seqlens, max_s, max_s,
-            self.dropout_p if self.training else 0.0,
-            softmax_scale=self.softmax_scale, causal=self.causal
-        )
-=======
 
         assert all((i.dtype in [torch.float16, torch.bfloat16] for i in (q,k,v)))
         assert all((i.is_cuda for i in (q,k,v)))
@@ -597,21 +540,21 @@
 
             is_causal = self.causal
             cu_seqlens_k = cu_seqlens_q
+            dropout_p = self.dropout_p
         else:
             # turn off FA causal mask after first inference autoregressive iteration
             # only on first autoregressive step q,k,v have same seqlen
-            is_causal = seqlen_q == seqlen_k
+            is_causal = self.causal and (seqlen_q == seqlen_k)
             cu_seqlens_k = torch.arange(0, (batch_size + 1) * seqlen_k, step=seqlen_k, dtype=torch.int32,
                         device=q.device)
-            self.dropout_p = 0
+            dropout_p = 0
 
         output = flash_attn_unpadded_func(
             q, k, v, cu_seqlens_q, cu_seqlens_k, seqlen_q, seqlen_k,
-            self.dropout_p,
+            dropout_p,
             softmax_scale=self.softmax_scale, causal=is_causal
         )
 
->>>>>>> 37563bc1
         output = rearrange(output, '(b s) ... -> b s ...', b=batch_size)
         return output
 
@@ -633,28 +576,8 @@
         self.attention_type = attention_type
         self.attn_mask_type = attn_mask_type
         self.params_dtype = args.params_dtype
-<<<<<<< HEAD
         self.attention_head_type = args.attention_head_type
         self.sequence_parallel = args.sequence_parallel
-
-        self.use_flash_attn = args.use_flash_attn
-=======
-        self.sequence_parallel = args.sequence_parallel
-
-        self.use_flash_attn = args.use_flash_attn \
-            and attention_type == AttnType.self_attn \
-            and self.attn_mask_type == AttnMaskType.causal
-        if self.use_flash_attn:
-            if flash_attn_unpadded_func is None:
-                raise ImportError('FlashAttention is not installed, please install with '
-                                  'pip install flash-attn')
-            assert attention_type == AttnType.self_attn, ('FlashAttention code path only supports '
-                                                          'self-attention for now')
-            assert self.attn_mask_type == AttnMaskType.causal, ('FlashAttention code path only '
-                                                                'supports causal mask for now')
-            if rearrange is None:
-                raise ImportError('einops is not installed, please install with pip install einops')
->>>>>>> 37563bc1
 
         projection_size = args.kv_channels * args.num_attention_heads
 
@@ -666,26 +589,24 @@
             args.num_attention_heads, world_size)
 
         # Strided linear layer.
-<<<<<<< HEAD
         if attention_type == AttnType.self_attn and self.attention_head_type == 'multihead':
-            self.query_key_value = mpu.ColumnParallelLinear(
-=======
-        if attention_type == AttnType.self_attn:
             self.query_key_value = tensor_parallel.ColumnParallelLinear(
->>>>>>> 37563bc1
                 args.hidden_size,
                 3 * projection_size,
                 bias=args.add_bias_linear,
                 gather_output=False,
-<<<<<<< HEAD
-                init_method=init_method)
+                init_method=init_method,
+                async_tensor_model_parallel_allreduce=args.async_tensor_model_parallel_allreduce,
+                **_args_to_kwargs())
         elif attention_type == AttnType.self_attn and self.attention_head_type == 'multiquery':
             # TODO: Find a way to merge the query and key-value computations?
-            self.query = mpu.ColumnParallelLinear(
+            self.query = tensor_parallel.ColumnParallelLinear(
                 args.hidden_size,
                 projection_size,
                 gather_output=False,
-                init_method=init_method)
+                init_method=init_method,
+                async_tensor_model_parallel_allreduce=args.async_tensor_model_parallel_allreduce,
+                **_args_to_kwargs())
             # In MultiQuery attention, keys and values are shared across heads
             # Use args.kv_channels instead of projection_size
             # No `.fork()` so the rng tracker is shared across tensor-parallel processes.
@@ -695,12 +616,6 @@
                 2 * args.kv_channels,
                 init_method=init_method)
         elif attention_type == AttnType.cross_attn and self.attention_head_type == 'multihead':
-=======
-                init_method=init_method,
-                async_tensor_model_parallel_allreduce=args.async_tensor_model_parallel_allreduce,
-                **_args_to_kwargs())
-        else:
->>>>>>> 37563bc1
             assert attention_type == AttnType.cross_attn
             self.query = tensor_parallel.ColumnParallelLinear(
                 args.hidden_size,
@@ -711,23 +626,18 @@
                 async_tensor_model_parallel_allreduce=args.async_tensor_model_parallel_allreduce,
                 **_args_to_kwargs())
 
-
             self.key_value = tensor_parallel.ColumnParallelLinear(
                 args.hidden_size,
                 2 * projection_size,
                 bias=args.add_bias_linear,
                 gather_output=False,
-<<<<<<< HEAD
-                init_method=init_method)
-        elif attention_type == AttnType.cross_attn and self.attention_head_type == 'multiquery':
-            raise NotImplementedError("Multiquery attention not implemented for cross-attention.")
-        else:
-            raise ValueError(f"Invalid attention arguments: {attention_type}, {self.attention_head_type}")
-=======
                 init_method=init_method,
                 async_tensor_model_parallel_allreduce=args.async_tensor_model_parallel_allreduce,
                 **_args_to_kwargs())
->>>>>>> 37563bc1
+        elif attention_type == AttnType.cross_attn and self.attention_head_type == 'multiquery':
+            raise NotImplementedError("Multiquery attention not implemented for cross-attention.")
+        else:
+            raise ValueError(f"Invalid attention arguments: {attention_type}, {self.attention_head_type}")
 
         if self.attention_head_type == 'multihead':
             self.core_attention = CoreAttention(self.layer_number,
@@ -756,11 +666,6 @@
                 causal=True, attention_dropout=args.attention_dropout
             )
 
-        if self.use_flash_attn:
-            self.core_attention_flash = FlashSelfAttention(
-                causal=True, attention_dropout=args.attention_dropout
-            )
-
         # Output.
         self.dense = tensor_parallel.RowParallelLinear(
             projection_size,
@@ -772,12 +677,7 @@
             **_args_to_kwargs())
 
     def _checkpointed_attention_forward(self, query_layer, key_layer,
-<<<<<<< HEAD
-                                        value_layer, attention_mask, alibi):
-=======
-                                        value_layer, attention_mask,
-                                        rotary_pos_emb=None):
->>>>>>> 37563bc1
+                                        value_layer, attention_mask, alibi, rotary_pos_emb=None):
         """Forward method with activation checkpointing."""
         def custom_forward(*inputs):
             query_layer = inputs[0]
@@ -794,12 +694,8 @@
 
         hidden_states = tensor_parallel.checkpoint(
             custom_forward,
-<<<<<<< HEAD
-            False, query_layer, key_layer, value_layer, attention_mask, alibi)
-=======
             False, query_layer, key_layer, value_layer, attention_mask,
-            q_pos_emb, k_pos_emb)
->>>>>>> 37563bc1
+            alibi, q_pos_emb, k_pos_emb)
 
         return hidden_states
 
@@ -814,12 +710,7 @@
 
 
     def forward(self, hidden_states, attention_mask,
-<<<<<<< HEAD
-                encoder_output=None, inference_params=None, alibi=None):
-=======
-                encoder_output=None, inference_params=None,
-                rotary_pos_emb=None):
->>>>>>> 37563bc1
+                encoder_output=None, inference_params=None, alibi=None, rotary_pos_emb=None):
         # hidden_states: [sq, b, h]
         # =================================================
         # Pre-allocate memory for key-values for inference.
@@ -857,8 +748,7 @@
             # [sq, b, np, 3 * hn] --> 3 [sq, b, np, hn]
             (query_layer,
              key_layer,
-<<<<<<< HEAD
-             value_layer) = mpu.split_tensor_along_last_dim(mixed_x_layer, 3)
+             value_layer) = tensor_parallel.split_tensor_along_last_dim(mixed_x_layer, 3)
         elif self.attention_type == AttnType.self_attn and self.attention_head_type == 'multiquery':
             kv_input=hidden_states
             # Attention heads [sq, b, h] --> [sq, b, (2 * hn)]
@@ -873,9 +763,9 @@
             if get_args().sequence_parallel:
                 # We switch to the tensor parallel regime here instead of at the KV input
                 # so that the KV layer is done in parallel instead of just duplicated.
-                mixed_kv_layer = mpu.gather_from_sequence_parallel_region(mixed_kv_layer, tensor_parallel_output_grad=True)
+                mixed_kv_layer = tensor_parallel.gather_from_sequence_parallel_region(mixed_kv_layer, tensor_parallel_output_grad=True)
             else:
-                mixed_kv_layer = mpu.copy_to_tensor_model_parallel_region(mixed_kv_layer)
+                mixed_kv_layer = tensor_parallel.copy_to_tensor_model_parallel_region(mixed_kv_layer)
 
             # [sq, b, (2 * hn)] --> [sq, b, np (expanded), 2 * hn]
             # new_tensor_shape = mixed_kv_layer.size()[:-1] + \
@@ -891,7 +781,7 @@
 
             # [sq, b, np, 2 * hn] --> 2 [sq, b, np, hn]
             (key_layer,
-             value_layer) = mpu.split_tensor_along_last_dim(mixed_kv_layer, 2)
+             value_layer) = tensor_parallel.split_tensor_along_last_dim(mixed_kv_layer, 2)
 
             # Attention head [sq, b, h] --> [sq, b, np * hn]
             query_layer, _ = self.query(hidden_states)
@@ -902,9 +792,6 @@
             query_layer = query_layer.view(*new_tensor_shape)
 
             # [sq, b, np, hn] -> [b, np * sq, hn]
-=======
-             value_layer) = tensor_parallel.split_tensor_along_last_dim(mixed_x_layer, 3)
->>>>>>> 37563bc1
         else:
             # Attention heads [sk, b, h] --> [sk, b, (np * 2 * hn)]
             mixed_kv_layer, _ = self.key_value(encoder_output)
@@ -931,15 +818,12 @@
         # Adjust key and value for inference
         # ==================================
 
-<<<<<<< HEAD
-=======
         # duplicate the pos_emb for self attention
         if rotary_pos_emb is not None:
             if isinstance(rotary_pos_emb, tuple):
                 rotary_pos_emb = rotary_pos_emb
             else:
                 rotary_pos_emb = ((rotary_pos_emb,) * 2)
->>>>>>> 37563bc1
 
         if inference_params:
             batch_start = inference_params.batch_size_offset
@@ -983,6 +867,16 @@
         # ==================================
         # core attention computation
         # ==================================
+        # apply relative positional encoding (rotary embedding)
+        if rotary_pos_emb is not None:
+            q_pos_emb, k_pos_emb = rotary_pos_emb
+            query_layer = apply_rotary_pos_emb(query_layer, q_pos_emb)
+            key_layer = apply_rotary_pos_emb(key_layer, k_pos_emb)
+            # TODO, can apply positional embedding to value_layer so it has
+            # absolute positional embedding.
+            # otherwise, only relative positional embedding takes effect
+            # value_layer = apply_rotary_pos_emb(value_layer, k_pos_emb)
+
         if self.use_flash_attn:
             if self.attention_head_type == "multiquery":
                 sq, b, np, hn = query_layer.size()
@@ -995,11 +889,10 @@
             if self.sequence_parallel:
                 context_layer = self.core_attention_flash(q, k, v)
             else:
-                with mpu.get_cuda_rng_tracker().fork():
+                with tensor_parallel.get_cuda_rng_tracker().fork():
                     context_layer = self.core_attention_flash(q, k, v)
             context_layer = rearrange(context_layer, 'b s h d -> s b (h d)').contiguous()
 
-<<<<<<< HEAD
         else:
             if self.checkpoint_core_attention:
                 context_layer = self._checkpointed_attention_forward(
@@ -1008,34 +901,6 @@
                 context_layer = self.core_attention(
                     query_layer, key_layer, value_layer, attention_mask, alibi)
 
-=======
-        # apply relative positional encoding (rotary embedding)
-        if rotary_pos_emb is not None:
-            q_pos_emb, k_pos_emb = rotary_pos_emb
-            query_layer = apply_rotary_pos_emb(query_layer, q_pos_emb)
-            key_layer = apply_rotary_pos_emb(key_layer, k_pos_emb)
-            # TODO, can apply positional embedding to value_layer so it has
-            # absolute positional embedding.
-            # otherwise, only relative positional embedding takes effect
-            # value_layer = apply_rotary_pos_emb(value_layer, k_pos_emb)
-
-        if not self.use_flash_attn:
-            if self.checkpoint_core_attention:
-                context_layer = self._checkpointed_attention_forward(
-                    query_layer, key_layer, value_layer, attention_mask)
-            else:
-                context_layer = self.core_attention(
-                    query_layer, key_layer, value_layer, attention_mask)
-        else:
-            q, k, v = [rearrange(x, 's b ... -> b s ...').contiguous()
-                       for x in (query_layer, key_layer, value_layer)]
-            if not self.sequence_parallel:
-                with tensor_parallel.get_cuda_rng_tracker().fork():
-                    context_layer = self.core_attention_flash(q, k, v)
-            else:
-                context_layer = self.core_attention_flash(q, k, v)
-            context_layer = rearrange(context_layer, 'b s h d -> s b (h d)').contiguous()
->>>>>>> 37563bc1
 
         # =================
         # Output. [sq, b, h]
@@ -1158,7 +1023,6 @@
         self.bias_dropout_add_exec_handler = \
                 nullcontext if use_nvfuser else torch.enable_grad
 
-<<<<<<< HEAD
         # Alibi
         if args.position_embedding_type == PositionEmbeddingType.alibi:
             self.alibi = self._build_alibi_tensor(args.seq_length, args.num_attention_heads, args.micro_batch_size).to(torch.cuda.current_device())
@@ -1168,7 +1032,7 @@
                 self.alibi = self.alibi.to(torch.bfloat16)
         else:
             self.alibi = None
-=======
+        
         if args.retro_add_retriever:
             retro_args = get_retro_args()
             self.retro_num_neighbors = args.retro_num_neighbors
@@ -1396,7 +1260,6 @@
         layernorm_output = self.post_inter_attention_layernorm(layernorm_input)
 
         return retriever_output, layernorm_input, layernorm_output
->>>>>>> 37563bc1
 
     def forward(self, hidden_states, attention_mask,
                 encoder_output=None, enc_dec_attn_mask=None,
@@ -1416,11 +1279,8 @@
                 layernorm_output,
                 attention_mask,
                 inference_params=inference_params,
-<<<<<<< HEAD
-                alibi=self.alibi)
-=======
+                alibi=self.alibi,
                 rotary_pos_emb=rotary_pos_emb)
->>>>>>> 37563bc1
 
         # Residual connection.
         if self.apply_residual_connection_post_layernorm:
@@ -1666,14 +1526,9 @@
     def __init__(self, init_method, output_layer_init_method,
                  model_type, layer_type=LayerType.encoder,
                  self_attn_mask_type=AttnMaskType.padding,
-<<<<<<< HEAD
-                  post_layer_norm=True, 
-                 pre_process=True, post_process=True,
-=======
                  post_layer_norm=True,
                  pre_process=True,
                  post_process=True,
->>>>>>> 37563bc1
                  drop_path_rate=0.0):
         super(ParallelTransformer, self).__init__()
         args = get_args()
@@ -1953,17 +1808,12 @@
         self.input_tensor = input_tensor
 
     def forward(self, hidden_states, attention_mask,
-<<<<<<< HEAD
-                 encoder_output=None, enc_dec_attn_mask=None,
-                 inference_params=None):
-=======
                 encoder_output=None, enc_dec_attn_mask=None,
                 retriever_input=None,
                 retriever_output=None,
                 retriever_attn_mask=None,
                 inference_params=None,
                 rotary_pos_emb=None):
->>>>>>> 37563bc1
         # hidden_states: [s, b, h]
         timers = get_timers()
         args = get_args()
