# Copyright (c) Facebook, Inc. and its affiliates.
#
# This source code is licensed under the MIT license found in the
# LICENSE file in the root directory of this source tree.


# copied from fairseq/fairseq/data/indexed_dataset.py
# Removed IndexedRawTextDataset since it relied on Fairseq dictionary
# other slight modifications to remove fairseq dependencies
# Added document index to index file and made it accessible.
#    An empty sentence no longer separates documents.

from functools import lru_cache
import os
import shutil
import struct
from itertools import accumulate

import numpy as np
import torch
from megatron import print_rank_0


def __best_fitting_dtype(vocab_size=None):
    if vocab_size is not None and vocab_size < 65500:
        return np.uint16
    else:
        return np.int32


def get_available_dataset_impl():
    return ['lazy', 'cached', 'mmap']


def infer_dataset_impl(path):
    if IndexedDataset.exists(path):
        with open(index_file_path(path), 'rb') as f:
            magic = f.read(8)
            if magic == IndexedDataset._HDR_MAGIC:
                return 'cached'
            elif magic == MMapIndexedDataset.Index._HDR_MAGIC[:8]:
                return 'mmap'
            else:
                return None
    else:
        print(f"Dataset does not exist: {path}")
        print("Path should be a basename that both .idx and .bin can be appended to get full filenames.")
        return None


def make_builder(out_file, impl, vocab_size=None):
    if impl == 'mmap':
        return MMapIndexedDatasetBuilder(out_file, dtype=__best_fitting_dtype(vocab_size))
    else:
        return IndexedDatasetBuilder(out_file)


def make_dataset(path, impl, skip_warmup=False):
    if not IndexedDataset.exists(path):
        print(f"Dataset does not exist: {path}")
        print("Path should be a basename that both .idx and .bin can be appended to get full filenames.")
        return None
    if impl == 'infer':
        impl = infer_dataset_impl(path)
    if impl == 'lazy' and IndexedDataset.exists(path):
        return IndexedDataset(path)
    elif impl == 'cached' and IndexedDataset.exists(path):
        return IndexedCachedDataset(path)
    elif impl == 'mmap' and MMapIndexedDataset.exists(path):
        return MMapIndexedDataset(path, skip_warmup)
    print(f"Unknown dataset implementation: {impl}")
    return None


def dataset_exists(path, impl):
    if impl == 'mmap':
        return MMapIndexedDataset.exists(path)
    else:
        return IndexedDataset.exists(path)


def read_longs(f, n):
    a = np.empty(n, dtype=np.int64)
    f.readinto(a)
    return a


def write_longs(f, a):
    f.write(np.array(a, dtype=np.int64))


dtypes = {
    1: np.uint8,
    2: np.int8,
    3: np.int16,
    4: np.int32,
    5: np.int64,
<<<<<<< HEAD
    6: np.float32,
    7: np.float64,
    8: np.uint16
=======
    6: np.float64,
    7: np.float32,
    8: np.uint16,
>>>>>>> 06041557
}


def code(dtype):
    for k in dtypes.keys():
        if dtypes[k] == dtype:
            return k
    raise ValueError(dtype)


def index_file_path(prefix_path):
    return prefix_path + '.idx'


def data_file_path(prefix_path):
    return prefix_path + '.bin'


def create_doc_idx(sizes):
    doc_idx = [0]
    for i, s in enumerate(sizes):
        if s == 0:
            doc_idx.append(i + 1)
    return doc_idx


class IndexedDataset(torch.utils.data.Dataset):
    """Loader for IndexedDataset"""
    _HDR_MAGIC = b'TNTIDX\x00\x00'

    def __init__(self, path):
        super().__init__()
        self.path = path
        self.data_file = None
        self.read_index(path)

    def read_index(self, path):
        with open(index_file_path(path), 'rb') as f:
            magic = f.read(8)
            assert magic == self._HDR_MAGIC, (
                'Index file doesn\'t match expected format. '
                'Make sure that --dataset-impl is configured properly.'
            )
            version = f.read(8)
            assert struct.unpack('<Q', version) == (1,)
            code, self.element_size = struct.unpack('<QQ', f.read(16))
            self.dtype = dtypes[code]
            self._len, self.s = struct.unpack('<QQ', f.read(16))
            self.doc_count = struct.unpack('<Q', f.read(8))
            self.dim_offsets = read_longs(f, self._len + 1)
            self.data_offsets = read_longs(f, self._len + 1)
            self.sizes = read_longs(f, self.s)
            self.doc_idx = read_longs(f, self.doc_count)

    def read_data(self, path):
        self.data_file = open(data_file_path(path), 'rb', buffering=0)

    def check_index(self, i):
        if i < 0 or i >= self._len:
            raise IndexError('index out of range')

    def __del__(self):
        if self.data_file:
            self.data_file.close()

    # @lru_cache(maxsize=8)
    def __getitem__(self, idx):
        if not self.data_file:
            self.read_data(self.path)
        if isinstance(idx, int):
            i = idx
            self.check_index(i)
            tensor_size = self.sizes[self.dim_offsets[i]:self.dim_offsets[i + 1]]
            a = np.empty(tensor_size, dtype=self.dtype)
            self.data_file.seek(self.data_offsets[i] * self.element_size)
            self.data_file.readinto(a)
            return a
        elif isinstance(idx, slice):
            start, stop, step = idx.indices(len(self))
            if step != 1:
                raise ValueError("Slices into indexed_dataset must be contiguous")
            sizes = self.sizes[self.dim_offsets[start]:self.dim_offsets[stop]]
            size = sum(sizes)
            a = np.empty(size, dtype=self.dtype)
            self.data_file.seek(self.data_offsets[start] * self.element_size)
            self.data_file.readinto(a)
            offsets = list(accumulate(sizes))
            sents = np.split(a, offsets[:-1])
            return sents

    def __len__(self):
        return self._len

    def num_tokens(self, index):
        return self.sizes[index]

    def size(self, index):
        return self.sizes[index]

    @staticmethod
    def exists(path):
        return (
            os.path.exists(index_file_path(path)) and os.path.exists(data_file_path(path))
        )

    @property
    def supports_prefetch(self):
        return False  # avoid prefetching to save memory


class IndexedCachedDataset(IndexedDataset):

    def __init__(self, path):
        super().__init__(path)
        self.cache = None
        self.cache_index = {}

    @property
    def supports_prefetch(self):
        return True

    def prefetch(self, indices):
        if all(i in self.cache_index for i in indices):
            return
        if not self.data_file:
            self.read_data(self.path)
        indices = sorted(set(indices))
        total_size = 0
        for i in indices:
            total_size += self.data_offsets[i + 1] - self.data_offsets[i]
        self.cache = np.empty(total_size, dtype=self.dtype)
        ptx = 0
        self.cache_index.clear()
        for i in indices:
            self.cache_index[i] = ptx
            size = self.data_offsets[i + 1] - self.data_offsets[i]
            a = self.cache[ptx: ptx + size]
            self.data_file.seek(self.data_offsets[i] * self.element_size)
            self.data_file.readinto(a)
            ptx += size
        if self.data_file:
            # close and delete data file after prefetch so we can pickle
            self.data_file.close()
            self.data_file = None

    # @lru_cache(maxsize=8)
    def __getitem__(self, idx):
        if isinstance(idx, int):
            i = idx
            self.check_index(i)
            tensor_size = self.sizes[self.dim_offsets[i]:self.dim_offsets[i + 1]]
            a = np.empty(tensor_size, dtype=self.dtype)
            ptx = self.cache_index[i]
            np.copyto(a, self.cache[ptx: ptx + a.size])
            return a
        elif isinstance(idx, slice):
            # Hack just to make this work, can optimizer later if necessary
            sents = []
            for i in range(*idx.indices(len(self))):
                sents.append(self[i])
            return sents


class IndexedDatasetBuilder(object):
    element_sizes = {
        np.uint8: 1,
        np.int8: 1,
        np.int16: 2,
        np.int32: 4,
        np.int64: 8,
        np.float32: 4,
        np.float64: 8,
    }

    def __init__(self, out_file, dtype=np.int32):
        self.out_file = open(out_file, 'wb')
        self.dtype = dtype
        self.data_offsets = [0]
        self.dim_offsets = [0]
        self.sizes = []
        self.element_size = self.element_sizes[self.dtype]
        self.doc_idx = [0]

    def add_item(self, tensor):
        bytes = self.out_file.write(np.array(tensor.numpy(), dtype=self.dtype))
        self.data_offsets.append(self.data_offsets[-1] + bytes / self.element_size)
        for s in tensor.size():
            self.sizes.append(s)
        self.dim_offsets.append(self.dim_offsets[-1] + len(tensor.size()))

    def end_document(self):
        self.doc_idx.append(len(self.sizes))

    def merge_file_(self, another_file):
        index = IndexedDataset(another_file)
        assert index.dtype == self.dtype

        doc_offset = len(self.sizes)

        begin = self.data_offsets[-1]
        for data_offset in index.data_offsets[1:]:
            self.data_offsets.append(begin + data_offset)
        self.sizes.extend(index.sizes)

        begin = self.dim_offsets[-1]
        for dim_offset in index.dim_offsets[1:]:
            self.dim_offsets.append(begin + dim_offset)

        self.doc_idx.extend((doc_offset + index.doc_idx)[1:])

        with open(data_file_path(another_file), 'rb') as f:
            while True:
                data = f.read(1024)
                if data:
                    self.out_file.write(data)
                else:
                    break

    def finalize(self, index_file):
        self.out_file.close()
        index = open(index_file, 'wb')
        index.write(b'TNTIDX\x00\x00')
        index.write(struct.pack('<Q', 1))
        index.write(struct.pack('<QQ', code(self.dtype), self.element_size))
        index.write(struct.pack('<QQ', len(self.data_offsets) - 1, len(self.sizes)))
        index.write(struct.pack('<Q', len(self.doc_idx)))
        write_longs(index, self.dim_offsets)
        write_longs(index, self.data_offsets)
        write_longs(index, self.sizes)
        write_longs(index, self.doc_idx)
        index.close()


def _warmup_mmap_file(path):
    with open(path, 'rb') as stream:
        while stream.read(100 * 1024 * 1024):
            pass


class MMapIndexedDataset(torch.utils.data.Dataset):
    class Index(object):
        _HDR_MAGIC = b'MMIDIDX\x00\x00'

        @classmethod
        def writer(cls, path, dtype):
            class _Writer(object):
                def __enter__(self):
                    self._file = open(path, 'wb')

                    self._file.write(cls._HDR_MAGIC)
                    self._file.write(struct.pack('<Q', 1))
                    self._file.write(struct.pack('<B', code(dtype)))

                    return self

                @staticmethod
                def _get_pointers(sizes):
                    dtype_size = dtype().itemsize
                    address = 0
                    pointers = []

                    for size in sizes:
                        pointers.append(address)
                        address += size * dtype_size

                    return pointers

                def write(self, sizes, doc_idx):
                    pointers = self._get_pointers(sizes)

                    self._file.write(struct.pack('<Q', len(sizes)))
                    self._file.write(struct.pack('<Q', len(doc_idx)))

                    sizes = np.array(sizes, dtype=np.int32)
                    self._file.write(sizes.tobytes(order='C'))
                    del sizes

                    pointers = np.array(pointers, dtype=np.int64)
                    self._file.write(pointers.tobytes(order='C'))
                    del pointers

                    doc_idx = np.array(doc_idx, dtype=np.int64)
                    self._file.write(doc_idx.tobytes(order='C'))

                def __exit__(self, exc_type, exc_val, exc_tb):
                    self._file.close()

            return _Writer()

        def __init__(self, path, skip_warmup=False):
            with open(path, 'rb') as stream:
                magic_test = stream.read(9)
                assert self._HDR_MAGIC == magic_test, (
                    'Index file doesn\'t match expected format. '
                    'Make sure that --dataset-impl is configured properly.'
                )
                version = struct.unpack('<Q', stream.read(8))
                assert (1,) == version

                dtype_code, = struct.unpack('<B', stream.read(1))
                self._dtype = dtypes[dtype_code]
                self._dtype_size = self._dtype().itemsize

                self._len = struct.unpack('<Q', stream.read(8))[0]
                self._doc_count = struct.unpack('<Q', stream.read(8))[0]
                offset = stream.tell()

            if not skip_warmup:
                print_rank_0("    warming up index mmap file...")
                _warmup_mmap_file(path)

            self._bin_buffer_mmap = np.memmap(path, mode='r', order='C')
            self._bin_buffer = memoryview(self._bin_buffer_mmap)
            print_rank_0("    reading sizes...")
            self._sizes = np.frombuffer(
                self._bin_buffer,
                dtype=np.int32,
                count=self._len,
                offset=offset)
            print_rank_0("    reading pointers...")
            self._pointers = np.frombuffer(self._bin_buffer, dtype=np.int64, count=self._len,
                                           offset=offset + self._sizes.nbytes)
            print_rank_0("    reading document index...")
            self._doc_idx = np.frombuffer(self._bin_buffer, dtype=np.int64, count=self._doc_count,
                                          offset=offset + self._sizes.nbytes + self._pointers.nbytes)

        def __del__(self):
            self._bin_buffer_mmap._mmap.close()
            del self._bin_buffer_mmap

        @property
        def dtype(self):
            return self._dtype

        @property
        def sizes(self):
            return self._sizes

        @property
        def doc_idx(self):
            return self._doc_idx

        @lru_cache(maxsize=8)
        def __getitem__(self, i):
            return self._pointers[i], self._sizes[i]

        def __len__(self):
            return self._len

    def __init__(self, path, skip_warmup=False):
        super().__init__()

        self._path = None
        self._index = None
        self._bin_buffer = None

        self._do_init(path, skip_warmup)

    def __getstate__(self):
        return self._path

    def __setstate__(self, state):
        self._do_init(state, skip_warmup=True)

    def _do_init(self, path, skip_warmup):
        self._path = path
        self._index = self.Index(index_file_path(self._path), skip_warmup)

        if not skip_warmup:
            print_rank_0("    warming up data mmap file...")
            _warmup_mmap_file(data_file_path(self._path))
        print_rank_0("    creating numpy buffer of mmap...")
        self._bin_buffer_mmap = np.memmap(data_file_path(self._path), mode='r', order='C')
        print_rank_0("    creating memory view of numpy buffer...")
        self._bin_buffer = memoryview(self._bin_buffer_mmap)

    def __del__(self):
        self._bin_buffer_mmap._mmap.close()
        del self._bin_buffer_mmap
        del self._index

    def __len__(self):
        return len(self._index)

    # @lru_cache(maxsize=8)
    def __getitem__(self, idx):
        if isinstance(idx, (int, np.integer)):
            ptr, size = self._index[idx]
            np_array = np.frombuffer(self._bin_buffer, dtype=self._index.dtype,
                                     count=size, offset=ptr)
            return np_array
        elif isinstance(idx, slice):
            start, stop, step = idx.indices(len(self))
            if step != 1:
                raise ValueError("Slices into indexed_dataset must be contiguous")
            ptr = self._index._pointers[start]
            sizes = self._index._sizes[idx]
            offsets = list(accumulate(sizes))
            total_size = sum(sizes)
            np_array = np.frombuffer(self._bin_buffer, dtype=self._index.dtype,
                                     count=total_size, offset=ptr)
            sents = np.split(np_array, offsets[:-1])
            return sents
        else:
            raise TypeError("Unexpected type received for idx: {}".format(type(idx)))

    def get(self, idx, offset=0, length=None):
        """ Retrieves a single item from the dataset with the option to only
        return a portion of the item.

        get(idx) is the same as [idx] but get() does not support slicing.
        """
        ptr, size = self._index[idx]
        if length is None:
            length = size - offset
        ptr += offset * np.dtype(self._index.dtype).itemsize
        np_array = np.frombuffer(self._bin_buffer, dtype=self._index.dtype,
                                 count=length, offset=ptr)
        return np_array

    @property
    def sizes(self):
        return self._index.sizes

    @property
    def doc_idx(self):
        return self._index.doc_idx

    def get_doc_idx(self):
        return self._index._doc_idx

    def set_doc_idx(self, doc_idx_):
        self._index._doc_idx = doc_idx_

    @property
    def supports_prefetch(self):
        return False

    @staticmethod
    def exists(path):
        return (
            os.path.exists(index_file_path(path)) and os.path.exists(data_file_path(path))
        )


class MMapIndexedDatasetBuilder(object):
    def __init__(self, out_file, dtype=np.int64):
        self._data_file = open(out_file, 'wb')
        self._dtype = dtype
        self._sizes = []
        self._doc_idx = [0]

    def add_item(self, tensor):
        np_array = np.array(tensor.numpy(), dtype=self._dtype)
        self._data_file.write(np_array.tobytes(order='C'))
        self._sizes.append(np_array.size)

    def add_batched_item(self, np_array):
        self._data_file.write(np_array.tobytes(order='C'))
        cur_doc_sizes = len(self._sizes)
        self._doc_idx.extend([i for i in range(current_doc_sizes + 1, 
                                               current_doc_sizes + np_array.shape[0] + 1)])
        self._sizes.extend([np_array.shape[1]] * np_array.shape[0])

    def add_doc(self, tensor, sizes):
        np_array = np.array(tensor, dtype=self._dtype)
        self._data_file.write(np_array.tobytes(order='C'))
        self._sizes.extend(sizes)
        self._doc_idx.append(len(self._sizes))

    def end_document(self):
        self._doc_idx.append(len(self._sizes))

    def merge_file_(self, another_file):
        # Concatenate index
        index = MMapIndexedDataset.Index(index_file_path(another_file))
        assert index.dtype == self._dtype

        offset = len(self._sizes)
        self._sizes.extend(index.sizes)
        self._doc_idx.extend((offset + index.doc_idx)[1:])

        # Concatenate data
        with open(data_file_path(another_file), 'rb') as f:
            shutil.copyfileobj(f, self._data_file)

    def finalize(self, index_file):
        self._data_file.close()

        with MMapIndexedDataset.Index.writer(index_file, self._dtype) as index:
            index.write(self._sizes, self._doc_idx)<|MERGE_RESOLUTION|>--- conflicted
+++ resolved
@@ -95,15 +95,9 @@
     3: np.int16,
     4: np.int32,
     5: np.int64,
-<<<<<<< HEAD
-    6: np.float32,
-    7: np.float64,
-    8: np.uint16
-=======
     6: np.float64,
     7: np.float32,
     8: np.uint16,
->>>>>>> 06041557
 }
 
 
