# Copyright (c) Facebook, Inc. and its affiliates.
#
# This source code is licensed under the MIT license found in the
# LICENSE file in the root directory of this source tree.


# copied from fairseq/fairseq/data/indexed_dataset.py
# Removed IndexedRawTextDataset since it relied on Fairseq dictionary
# other slight modifications to remove fairseq dependencies
# Added document index to index file and made it accessible.
#    An empty sentence no longer separates documents.

from functools import lru_cache
import os
import shutil
import struct
from itertools import accumulate

import numpy as np
import torch
from megatron import print_rank_0


def __best_fitting_dtype(vocab_size=None):
    if vocab_size is not None and vocab_size < 65500:
        return np.uint16
    else:
        return np.int32


def get_available_dataset_impl():
    return ['lazy', 'cached', 'mmap']


def infer_dataset_impl(path):
    if IndexedDataset.exists(path):
        with open(index_file_path(path), 'rb') as f:
            magic = f.read(8)
            if magic == IndexedDataset._HDR_MAGIC:
                return 'cached'
            elif magic == MMapIndexedDataset.Index._HDR_MAGIC[:8]:
                return 'mmap'
            else:
                return None
    else:
        print(f"Dataset does not exist: {path}")
        print("Path should be a basename that both .idx and .bin can be appended to get full filenames.")
        return None


def make_builder(out_file, impl, vocab_size=None):
    if impl == 'mmap':
        return MMapIndexedDatasetBuilder(out_file, dtype=__best_fitting_dtype(vocab_size))
    else:
        return IndexedDatasetBuilder(out_file)


def make_dataset(path, impl, skip_warmup=False):
    if not IndexedDataset.exists(path):
        print(f"Dataset does not exist: {path}")
        print("Path should be a basename that both .idx and .bin can be appended to get full filenames.")
        return None
    if impl == 'infer':
        impl = infer_dataset_impl(path)
    if impl == 'lazy' and IndexedDataset.exists(path):
        return IndexedDataset(path)
    elif impl == 'cached' and IndexedDataset.exists(path):
        return IndexedCachedDataset(path)
    elif impl == 'mmap' and MMapIndexedDataset.exists(path):
        return MMapIndexedDataset(path, skip_warmup)
    print(f"Unknown dataset implementation: {impl}")
    return None


def dataset_exists(path, impl):
    if impl == 'mmap':
        return MMapIndexedDataset.exists(path)
    else:
        return IndexedDataset.exists(path)


def read_longs(f, n):
    a = np.empty(n, dtype=np.int64)
    f.readinto(a)
    return a


def write_longs(f, a):
    f.write(np.array(a, dtype=np.int64))


dtypes = {
    1: np.uint8,
    2: np.int8,
    3: np.int16,
    4: np.int32,
    5: np.int64,
    6: np.float32,
<<<<<<< HEAD
    7: np.double,
=======
    7: np.float64,
>>>>>>> b4efd141
    8: np.uint16
}


def code(dtype):
    for k in dtypes.keys():
        if dtypes[k] == dtype:
            return k
    raise ValueError(dtype)


def index_file_path(prefix_path):
    return prefix_path + '.idx'


def data_file_path(prefix_path):
    return prefix_path + '.bin'


def create_doc_idx(sizes):
    doc_idx = [0]
    for i, s in enumerate(sizes):
        if s == 0:
            doc_idx.append(i + 1)
    return doc_idx


class IndexedDataset(torch.utils.data.Dataset):
    """Loader for IndexedDataset"""
    _HDR_MAGIC = b'TNTIDX\x00\x00'

    def __init__(self, path):
        super().__init__()
        self.path = path
        self.data_file = None
        self.read_index(path)

    def read_index(self, path):
        with open(index_file_path(path), 'rb') as f:
            magic = f.read(8)
            assert magic == self._HDR_MAGIC, (
                'Index file doesn\'t match expected format. '
                'Make sure that --dataset-impl is configured properly.'
            )
            version = f.read(8)
            assert struct.unpack('<Q', version) == (1,)
            code, self.element_size = struct.unpack('<QQ', f.read(16))
            self.dtype = dtypes[code]
            self._len, self.s = struct.unpack('<QQ', f.read(16))
            self.doc_count = struct.unpack('<Q', f.read(8))
            self.dim_offsets = read_longs(f, self._len + 1)
            self.data_offsets = read_longs(f, self._len + 1)
            self.sizes = read_longs(f, self.s)
            self.doc_idx = read_longs(f, self.doc_count)

    def read_data(self, path):
        self.data_file = open(data_file_path(path), 'rb', buffering=0)

    def check_index(self, i):
        if i < 0 or i >= self._len:
            raise IndexError('index out of range')

    def __del__(self):
        if self.data_file:
            self.data_file.close()

    # @lru_cache(maxsize=8)
    def __getitem__(self, idx):
        if not self.data_file:
            self.read_data(self.path)
        if isinstance(idx, int):
            i = idx
            self.check_index(i)
            tensor_size = self.sizes[self.dim_offsets[i]:self.dim_offsets[i + 1]]
            a = np.empty(tensor_size, dtype=self.dtype)
            self.data_file.seek(self.data_offsets[i] * self.element_size)
            self.data_file.readinto(a)
            return a
        elif isinstance(idx, slice):
            start, stop, step = idx.indices(len(self))
            if step != 1:
                raise ValueError("Slices into indexed_dataset must be contiguous")
            sizes = self.sizes[self.dim_offsets[start]:self.dim_offsets[stop]]
            size = sum(sizes)
            a = np.empty(size, dtype=self.dtype)
            self.data_file.seek(self.data_offsets[start] * self.element_size)
            self.data_file.readinto(a)
            offsets = list(accumulate(sizes))
            sents = np.split(a, offsets[:-1])
            return sents

    def __len__(self):
        return self._len

    def num_tokens(self, index):
        return self.sizes[index]

    def size(self, index):
        return self.sizes[index]

    @staticmethod
    def exists(path):
        return (
            os.path.exists(index_file_path(path)) and os.path.exists(data_file_path(path))
        )

    @property
    def supports_prefetch(self):
        return False  # avoid prefetching to save memory


class IndexedCachedDataset(IndexedDataset):

    def __init__(self, path):
        super().__init__(path)
        self.cache = None
        self.cache_index = {}

    @property
    def supports_prefetch(self):
        return True

    def prefetch(self, indices):
        if all(i in self.cache_index for i in indices):
            return
        if not self.data_file:
            self.read_data(self.path)
        indices = sorted(set(indices))
        total_size = 0
        for i in indices:
            total_size += self.data_offsets[i + 1] - self.data_offsets[i]
        self.cache = np.empty(total_size, dtype=self.dtype)
        ptx = 0
        self.cache_index.clear()
        for i in indices:
            self.cache_index[i] = ptx
            size = self.data_offsets[i + 1] - self.data_offsets[i]
            a = self.cache[ptx: ptx + size]
            self.data_file.seek(self.data_offsets[i] * self.element_size)
            self.data_file.readinto(a)
            ptx += size
        if self.data_file:
            # close and delete data file after prefetch so we can pickle
            self.data_file.close()
            self.data_file = None

    # @lru_cache(maxsize=8)
    def __getitem__(self, idx):
        if isinstance(idx, int):
            i = idx
            self.check_index(i)
            tensor_size = self.sizes[self.dim_offsets[i]:self.dim_offsets[i + 1]]
            a = np.empty(tensor_size, dtype=self.dtype)
            ptx = self.cache_index[i]
            np.copyto(a, self.cache[ptx: ptx + a.size])
            return a
        elif isinstance(idx, slice):
            # Hack just to make this work, can optimizer later if necessary
            sents = []
            for i in range(*idx.indices(len(self))):
                sents.append(self[i])
            return sents


class IndexedDatasetBuilder(object):
    element_sizes = {
        np.uint8: 1,
        np.int8: 1,
        np.int16: 2,
        np.int32: 4,
        np.int64: 8,
        np.float32: 4,
        np.float64: 8
    }

    def __init__(self, out_file, dtype=np.int32):
        self.out_file = open(out_file, 'wb')
        self.dtype = dtype
        self.data_offsets = [0]
        self.dim_offsets = [0]
        self.sizes = []
        self.element_size = self.element_sizes[self.dtype]
        self.doc_idx = [0]

    def add_item(self, tensor):
        bytes = self.out_file.write(np.array(tensor.numpy(), dtype=self.dtype))
        self.data_offsets.append(self.data_offsets[-1] + bytes / self.element_size)
        for s in tensor.size():
            self.sizes.append(s)
        self.dim_offsets.append(self.dim_offsets[-1] + len(tensor.size()))

    def end_document(self):
        self.doc_idx.append(len(self.sizes))

    def merge_file_(self, another_file):
        index = IndexedDataset(another_file)
        assert index.dtype == self.dtype

        doc_offset = len(self.sizes)

        begin = self.data_offsets[-1]
        for data_offset in index.data_offsets[1:]:
            self.data_offsets.append(begin + data_offset)
        self.sizes.extend(index.sizes)

        begin = self.dim_offsets[-1]
        for dim_offset in index.dim_offsets[1:]:
            self.dim_offsets.append(begin + dim_offset)

        self.doc_idx.extend((doc_offset + index.doc_idx)[1:])

        with open(data_file_path(another_file), 'rb') as f:
            while True:
                data = f.read(1024)
                if data:
                    self.out_file.write(data)
                else:
                    break

    def finalize(self, index_file):
        self.out_file.close()
        index = open(index_file, 'wb')
        index.write(b'TNTIDX\x00\x00')
        index.write(struct.pack('<Q', 1))
        index.write(struct.pack('<QQ', code(self.dtype), self.element_size))
        index.write(struct.pack('<QQ', len(self.data_offsets) - 1, len(self.sizes)))
        index.write(struct.pack('<Q', len(self.doc_idx)))
        write_longs(index, self.dim_offsets)
        write_longs(index, self.data_offsets)
        write_longs(index, self.sizes)
        write_longs(index, self.doc_idx)
        index.close()


def _warmup_mmap_file(path):
    with open(path, 'rb') as stream:
        while stream.read(100 * 1024 * 1024):
            pass


class MMapIndexedDataset(torch.utils.data.Dataset):
    class Index(object):
        _HDR_MAGIC = b'MMIDIDX\x00\x00'

        @classmethod
        def writer(cls, path, dtype):
            class _Writer(object):
                def __enter__(self):
                    self._file = open(path, 'wb')

                    self._file.write(cls._HDR_MAGIC)
                    self._file.write(struct.pack('<Q', 1))
                    self._file.write(struct.pack('<B', code(dtype)))

                    return self

                @staticmethod
                def _get_pointers(sizes):
                    dtype_size = dtype().itemsize
                    address = 0
                    pointers = []

                    for size in sizes:
                        pointers.append(address)
                        address += size * dtype_size

                    return pointers

                def write(self, sizes, doc_idx):
                    pointers = self._get_pointers(sizes)

                    self._file.write(struct.pack('<Q', len(sizes)))
                    self._file.write(struct.pack('<Q', len(doc_idx)))

                    sizes = np.array(sizes, dtype=np.int32)
                    self._file.write(sizes.tobytes(order='C'))
                    del sizes

                    pointers = np.array(pointers, dtype=np.int64)
                    self._file.write(pointers.tobytes(order='C'))
                    del pointers

                    doc_idx = np.array(doc_idx, dtype=np.int64)
                    self._file.write(doc_idx.tobytes(order='C'))

                def __exit__(self, exc_type, exc_val, exc_tb):
                    self._file.close()

            return _Writer()

        def __init__(self, path, skip_warmup=False):
            with open(path, 'rb') as stream:
                magic_test = stream.read(9)
                assert self._HDR_MAGIC == magic_test, (
                    'Index file doesn\'t match expected format. '
                    'Make sure that --dataset-impl is configured properly.'
                )
                version = struct.unpack('<Q', stream.read(8))
                assert (1,) == version

                dtype_code, = struct.unpack('<B', stream.read(1))
                self._dtype = dtypes[dtype_code]
                self._dtype_size = self._dtype().itemsize

                self._len = struct.unpack('<Q', stream.read(8))[0]
                self._doc_count = struct.unpack('<Q', stream.read(8))[0]
                offset = stream.tell()

            if not skip_warmup:
                print_rank_0("    warming up index mmap file...")
                _warmup_mmap_file(path)

            self._bin_buffer_mmap = np.memmap(path, mode='r', order='C')
            self._bin_buffer = memoryview(self._bin_buffer_mmap)
            print_rank_0("    reading sizes...")
            self._sizes = np.frombuffer(
                self._bin_buffer,
                dtype=np.int32,
                count=self._len,
                offset=offset)
            print_rank_0("    reading pointers...")
            self._pointers = np.frombuffer(self._bin_buffer, dtype=np.int64, count=self._len,
                                           offset=offset + self._sizes.nbytes)
            print_rank_0("    reading document index...")
            self._doc_idx = np.frombuffer(self._bin_buffer, dtype=np.int64, count=self._doc_count,
                                          offset=offset + self._sizes.nbytes + self._pointers.nbytes)

        def __del__(self):
            self._bin_buffer_mmap._mmap.close()
            del self._bin_buffer_mmap

        @property
        def dtype(self):
            return self._dtype

        @property
        def sizes(self):
            return self._sizes

        @property
        def doc_idx(self):
            return self._doc_idx

        @lru_cache(maxsize=8)
        def __getitem__(self, i):
            return self._pointers[i], self._sizes[i]

        def __len__(self):
            return self._len

    def __init__(self, path, skip_warmup=False):
        super().__init__()

        self._path = None
        self._index = None
        self._bin_buffer = None

        self._do_init(path, skip_warmup)

    def __getstate__(self):
        return self._path

    def __setstate__(self, state):
        self._do_init(state, skip_warmup=True)

    def _do_init(self, path, skip_warmup):
        self._path = path
        self._index = self.Index(index_file_path(self._path), skip_warmup)

        if not skip_warmup:
            print_rank_0("    warming up data mmap file...")
            _warmup_mmap_file(data_file_path(self._path))
        print_rank_0("    creating numpy buffer of mmap...")
        self._bin_buffer_mmap = np.memmap(data_file_path(self._path), mode='r', order='C')
        print_rank_0("    creating memory view of numpy buffer...")
        self._bin_buffer = memoryview(self._bin_buffer_mmap)

    def __del__(self):
        self._bin_buffer_mmap._mmap.close()
        del self._bin_buffer_mmap
        del self._index

    def __len__(self):
        return len(self._index)

    # @lru_cache(maxsize=8)
    def __getitem__(self, idx):
        if isinstance(idx, (int, np.integer)):
            ptr, size = self._index[idx]
            np_array = np.frombuffer(self._bin_buffer, dtype=self._index.dtype,
                                     count=size, offset=ptr)
            return np_array
        elif isinstance(idx, slice):
            start, stop, step = idx.indices(len(self))
            if step != 1:
                raise ValueError("Slices into indexed_dataset must be contiguous")
            ptr = self._index._pointers[start]
            sizes = self._index._sizes[idx]
            offsets = list(accumulate(sizes))
            total_size = sum(sizes)
            np_array = np.frombuffer(self._bin_buffer, dtype=self._index.dtype,
                                     count=total_size, offset=ptr)
            sents = np.split(np_array, offsets[:-1])
            return sents
        else:
            raise TypeError("Unexpected type received for idx: {}".format(type(idx)))

    def get(self, idx, offset=0, length=None):
        """ Retrieves a single item from the dataset with the option to only
        return a portion of the item.

        get(idx) is the same as [idx] but get() does not support slicing.
        """
        ptr, size = self._index[idx]
        if length is None:
            length = size - offset
        ptr += offset * np.dtype(self._index.dtype).itemsize
        np_array = np.frombuffer(self._bin_buffer, dtype=self._index.dtype,
                                 count=length, offset=ptr)
        return np_array

    @property
    def sizes(self):
        return self._index.sizes

    @property
    def doc_idx(self):
        return self._index.doc_idx

    def get_doc_idx(self):
        return self._index._doc_idx

    def set_doc_idx(self, doc_idx_):
        self._index._doc_idx = doc_idx_

    @property
    def supports_prefetch(self):
        return False

    @staticmethod
    def exists(path):
        return (
            os.path.exists(index_file_path(path)) and os.path.exists(data_file_path(path))
        )


class MMapIndexedDatasetBuilder(object):
    def __init__(self, out_file, dtype=np.int64):
        self._data_file = open(out_file, 'wb')
        self._dtype = dtype
        self._sizes = []
        self._doc_idx = [0]

    def add_item(self, tensor):
        np_array = np.array(tensor.numpy(), dtype=self._dtype)
        self._data_file.write(np_array.tobytes(order='C'))
        self._sizes.append(np_array.size)

    def add_doc(self, tensor, sizes):
        np_array = np.array(tensor, dtype=self._dtype)
        self._data_file.write(np_array.tobytes(order='C'))
        self._sizes.extend(sizes)
        self._doc_idx.append(len(self._sizes))

    def end_document(self):
        self._doc_idx.append(len(self._sizes))

    def merge_file_(self, another_file):
        # Concatenate index
        index = MMapIndexedDataset.Index(index_file_path(another_file))
        assert index.dtype == self._dtype

        offset = len(self._sizes)
        self._sizes.extend(index.sizes)
        self._doc_idx.extend((offset + index.doc_idx)[1:])

        # Concatenate data
        with open(data_file_path(another_file), 'rb') as f:
            shutil.copyfileobj(f, self._data_file)

    def finalize(self, index_file):
        self._data_file.close()

        with MMapIndexedDataset.Index.writer(index_file, self._dtype) as index:
            index.write(self._sizes, self._doc_idx)<|MERGE_RESOLUTION|>--- conflicted
+++ resolved
@@ -96,11 +96,7 @@
     4: np.int32,
     5: np.int64,
     6: np.float32,
-<<<<<<< HEAD
-    7: np.double,
-=======
     7: np.float64,
->>>>>>> b4efd141
     8: np.uint16
 }
 
