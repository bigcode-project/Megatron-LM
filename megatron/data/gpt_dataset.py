--- conflicted
+++ resolved
@@ -9,12 +9,8 @@
 import numpy as np
 import torch
 
-<<<<<<< HEAD
-from megatron import mpu, print_rank_0, get_args, get_tokenizer
-=======
-from megatron import print_rank_0
+from megatron import print_rank_0, get_args, get_tokenizer
 from megatron.core import mpu
->>>>>>> 37563bc1
 from megatron.data.blendable_dataset import BlendableDataset
 from megatron.data.dataset_utils import get_datasets_weights_and_num_samples
 from megatron.data.dataset_utils import get_train_valid_test_split_, get_split_by_range_
@@ -31,40 +27,24 @@
                                     return_doc_ids=False):
     """Build train, valid, and test datasets."""
 
-<<<<<<< HEAD
     # Single dataset.
-    if len(data_prefix) == 1:
+    if data_prefix and len(data_prefix) == 1:
+        print_rank_0("Single data path provided for train, valid & test")
         all_train_datasets, all_valid_datasets, all_test_datasets = _build_train_valid_test_datasets(data_prefix[0],
                                                 data_impl, splits_string,
                                                 train_valid_test_num_samples,
                                                 seq_length, seed, skip_warmup)
     # Blending dataset.
-    else:
-
+    elif data_prefix:
+        print_rank_0("Blending dataset for train, valid & test")
         output = get_datasets_weights_and_num_samples(data_prefix,
                                                     train_valid_test_num_samples)
         prefixes, weights, datasets_train_valid_test_num_samples = output
-=======
-    if data_prefix:
-        print_rank_0("Single data path provided for train, valid & test")
-
-        # Single dataset.
-        if len(data_prefix) == 1:
-            return _build_train_valid_test_datasets(data_prefix[0],
-                                                    data_impl, splits_string,
-                                                    train_valid_test_num_samples,
-                                                    seq_length, seed, skip_warmup)
-
-        # Blending dataset.
-        # Parse the values.
-        output = get_datasets_weights_and_num_samples(data_prefix,
-                                                      train_valid_test_num_samples)
-        prefixes, weights, datasets_train_valid_test_num_samples = output
+        
         train_num_samples, valid_num_samples, test_num_samples = map(
             sum,
             zip(*datasets_train_valid_test_num_samples)
         )
->>>>>>> 37563bc1
 
         # Build individual datasets.
         train_datasets = []
@@ -72,32 +52,46 @@
         test_datasets = []
         for i in range(len(prefixes)):
             train_ds, valid_ds, test_ds = _build_train_valid_test_datasets(
-<<<<<<< HEAD
-                                            prefixes[i], data_impl, splits_string,
-                                            datasets_train_valid_test_num_samples[i],
-                                            seq_length, seed, skip_warmup)
-=======
                 prefixes[i], data_impl, splits_string,
                 datasets_train_valid_test_num_samples[i],
                 seq_length, seed, skip_warmup,
                 return_doc_ids)
->>>>>>> 37563bc1
             if train_ds:
                 train_datasets.append(train_ds)
             if valid_ds:
                 valid_datasets.append(valid_ds)
             if test_ds:
                 test_datasets.append(test_ds)
-
-<<<<<<< HEAD
-        all_train_datasets = BlendableDataset(train_datasets, weights) \
+        all_train_datasets = BlendableDataset(train_datasets, weights, train_num_samples) \
                             if train_datasets else None
-        all_valid_datasets = BlendableDataset(valid_datasets, weights) \
+        all_valid_datasets = BlendableDataset(valid_datasets, weights, valid_num_samples) \
                             if valid_datasets else None
-        all_test_datasets = BlendableDataset(test_datasets, weights) \
+        all_test_datasets = BlendableDataset(test_datasets, weights, test_num_samples) \
                             if test_datasets else None
+    else:
+        print_rank_0("Separate data paths provided for train, valid & test. Split string will be ignored.")
+
+        train_dataset, valid_dataset, test_dataset = None, None, None
+        # Single dataset.
+        if train_data_prefix is not None:
+            train_dataset = build_dataset("train", train_data_prefix, data_impl,
+                                          train_valid_test_num_samples[0],
+                                          seq_length, seed, skip_warmup)
+
+        if valid_data_prefix is not None:
+            valid_dataset = build_dataset("valid", valid_data_prefix, data_impl,
+                                          train_valid_test_num_samples[1],
+                                          seq_length, seed, False)
+
+        if test_data_prefix is not None:
+            test_dataset = build_dataset("test", test_data_prefix, data_impl,
+                                         train_valid_test_num_samples[2],
+                                         seq_length, seed, False)
+
+        return (train_dataset, valid_dataset, test_dataset)
 
     return all_train_datasets, all_valid_datasets, all_test_datasets
+
 
 
 def build_dataset_group(dataset_group_name, paths, weights, splits, data_impl,
@@ -195,43 +189,6 @@
     dataset = build_dataset(dataset_group_name)
 
     return dataset
-=======
-        # Blend.
-        blending_train_dataset = None
-        if train_datasets:
-            blending_train_dataset = BlendableDataset(train_datasets, weights, train_num_samples)
-        blending_valid_dataset = None
-        if valid_datasets:
-            blending_valid_dataset = BlendableDataset(valid_datasets, weights, valid_num_samples)
-        blending_test_dataset = None
-        if test_datasets:
-            blending_test_dataset = BlendableDataset(test_datasets, weights, test_num_samples)
-
-        return (blending_train_dataset, blending_valid_dataset,
-                blending_test_dataset)
-
-    else:
-        print_rank_0("Separate data paths provided for train, valid & test. Split string will be ignored.")
-
-        train_dataset, valid_dataset, test_dataset = None, None, None
-        # Single dataset.
-        if train_data_prefix is not None:
-            train_dataset = build_dataset("train", train_data_prefix, data_impl,
-                                          train_valid_test_num_samples[0],
-                                          seq_length, seed, skip_warmup)
-
-        if valid_data_prefix is not None:
-            valid_dataset = build_dataset("valid", valid_data_prefix, data_impl,
-                                          train_valid_test_num_samples[1],
-                                          seq_length, seed, False)
-
-        if test_data_prefix is not None:
-            test_dataset = build_dataset("test", test_data_prefix, data_impl,
-                                         train_valid_test_num_samples[2],
-                                         seq_length, seed, False)
-
-        return (train_dataset, valid_dataset, test_dataset)
->>>>>>> 37563bc1
 
 
 def _build_train_valid_test_datasets(data_prefix, data_impl, splits_string,
@@ -369,10 +326,10 @@
         assert np.max(documents) < indexed_dataset.sizes.shape[0]
 
         # Build index mappings.
-<<<<<<< HEAD
-        self.doc_idx, self.sample_idx, self.shuffle_idx = _build_index_mappings(
-            self.name, data_prefix, documents, self.indexed_dataset.sizes,
-            num_samples, seq_length, seed)
+        self.doc_idx, self.sample_idx, self.shuffle_idx, self.index_prefix = \
+            _build_index_mappings(self.name, data_prefix,
+                                  documents, self.indexed_dataset.sizes,
+                                  num_samples, seq_length, seed)
         
         self.args = get_args()
         self.tokenizer = get_tokenizer()
@@ -382,13 +339,6 @@
             self.suffix_tok_id, self.prefix_tok_id, self.middle_tok_id, self.pad_tok_id = (self.tokenizer.special_tokens[tok] for tok in [FIM_SUFFIX, FIM_PREFIX, FIM_MIDDLE, FIM_PAD])
         except KeyError:
             self.suffix_tok_id, self.prefix_tok_id, self.middle_tok_id, self.pad_tok_id = (self.tokenizer.vocab[tok] for tok in [FIM_SUFFIX, FIM_PREFIX, FIM_MIDDLE, FIM_PAD])
-=======
-        self.doc_idx, self.sample_idx, self.shuffle_idx, self.index_prefix = \
-            _build_index_mappings(self.name, data_prefix,
-                                  documents, self.indexed_dataset.sizes,
-                                  num_samples, seq_length, seed)
-
->>>>>>> 37563bc1
 
     def __len__(self):
         # -1 is due to data structure used to retieve the index:
@@ -425,7 +375,6 @@
                 self.doc_idx[doc_index_l],
                 length=offset_l + 1))
             sample = np.concatenate(sample_list)
-<<<<<<< HEAD
         
         # Code from: https://github.com/EleutherAI/gpt-neox/blob/FIM-clean/megatron/data/gpt2_dataset.py#L109
         # TODO(Hailey): can merge the code below this line with code above this line.
@@ -477,16 +426,11 @@
 
         assert sample.shape[0] == sample_len
         # end FIM-specific code
-        return {"text": sample}
-        # return {'text': np.array(sample, dtype=np.int64)}
-=======
-
         if self.return_doc_ids: # for retro preprocessing
-            return {'text': np.array(sample, dtype=np.int64),
+            return {'text': sample,
                     'doc_ids': np.array(doc_ids, dtype=np.int64)}
         else:
-            return {'text': np.array(sample, dtype=np.int64)}
->>>>>>> 37563bc1
+            return {'text': sample}
 
 
 def _build_index_mappings(name, data_prefix, documents, sizes,
@@ -534,64 +478,6 @@
             print(' > only one epoch required, setting '
                   'separate_last_epoch to False', flush=True)
 
-<<<<<<< HEAD
-            else:
-                # Get the number of samples for the last epoch
-                num_samples_from_epochs_minus_one = (
-                    (num_epochs - 1) * tokens_per_epoch - 1) // seq_length
-                last_epoch_num_samples = num_samples - \
-                                         num_samples_from_epochs_minus_one
-                assert last_epoch_num_samples >= 0, \
-                    'last epoch number of samples should be non-negative.'
-                num_samples_per_epoch = (tokens_per_epoch - 1) // seq_length
-                # For very small datasets, `last_epoch_num_samples` can be equal to
-                # (num_samples_per_epoch + 1).
-                # TODO: check that this is not problematic indeed
-                assert last_epoch_num_samples <= (num_samples_per_epoch + 1), \
-                    'last epoch number of samples exceeded max value.'
-                # If we have less than 80% of the samples for the last epoch,
-                # seperate out the epoch and treat it differently.
-                # Note: the 80% number is just based on common sense and can
-                # be adjusted if needed.
-                separate_last_epoch = (last_epoch_num_samples <
-                                       int(0.80 * num_samples_per_epoch))
-                if separate_last_epoch:
-                    string = ' > last epoch number of samples ({}) is smaller '\
-                             'than 80% of number of samples per epoch ({}), '\
-                             'setting separate_last_epoch to True'
-                else:
-                    string = ' > last epoch number of samples ({}) is larger '\
-                             'than 80% of number of samples per epoch ({}), '\
-                             'setting separate_last_epoch to False'
-                print(string.format(last_epoch_num_samples,
-                                    num_samples_per_epoch), flush=True)
-
-            # doc-idx.
-            start_time = time.time()
-            doc_idx = _build_doc_idx(documents, num_epochs, np_rng,
-                                     separate_last_epoch)
-            np.save(doc_idx_filename, doc_idx, allow_pickle=True)
-            print_rank_0(' > elasped time to build and save doc-idx mapping '
-                         '(seconds): {:4f}'.format(time.time() - start_time))
-            # sample-idx.
-            start_time = time.time()
-            # Use C++ implementation for speed.
-            # First compile and then import.
-            from megatron.data import helpers
-            assert doc_idx.dtype == np.int32
-            assert sizes.dtype == np.int32
-            sample_idx = helpers.build_sample_idx(sizes, doc_idx, seq_length,
-                                                  num_epochs, tokens_per_epoch)
-            # sample_idx = _build_sample_idx(sizes, doc_idx, seq_length,
-            #                               num_epochs, tokens_per_epoch)
-            np.save(sample_idx_filename, sample_idx, allow_pickle=True)
-            print_rank_0(' > elasped time to build and save sample-idx mapping '
-                         '(seconds): {:4f}'.format(time.time() - start_time))
-            # shuffle-idx.
-            start_time = time.time()
-            # -1 is due to data structure used to retieve the index:
-            #    sample i --> [sample_idx[i], sample_idx[i+1])
-=======
         else:
             # Get the number of samples for the last epoch
             num_samples_from_epochs_minus_one = (
@@ -601,7 +487,10 @@
             assert last_epoch_num_samples >= 0, \
                 'last epoch number of samples should be non-negative.'
             num_samples_per_epoch = (tokens_per_epoch - 1) // seq_length
-            assert last_epoch_num_samples < (num_samples_per_epoch + 1), \
+            # For very small datasets, `last_epoch_num_samples` can be equal to
+            # (num_samples_per_epoch + 1).
+            # TODO: check that this is not problematic indeed
+            assert last_epoch_num_samples <= (num_samples_per_epoch + 1), \
                 'last epoch number of samples exceeded max value.'
             # If we have less than 80% of the samples for the last epoch,
             # seperate out the epoch and treat it differently.
@@ -609,7 +498,6 @@
             # be adjusted if needed.
             separate_last_epoch = (last_epoch_num_samples <
                                    int(0.80 * num_samples_per_epoch))
->>>>>>> 37563bc1
             if separate_last_epoch:
                 string = ' > last epoch number of samples ({}) is smaller '\
                          'than 80% of number of samples per epoch ({}), '\
