--- conflicted
+++ resolved
@@ -2,11 +2,7 @@
 
 """GPT style dataset."""
 
-<<<<<<< HEAD
-import itertools
-=======
 import hashlib
->>>>>>> 06041557
 import os
 import time
 
@@ -35,27 +31,14 @@
     # Single dataset.
     if data_prefix and len(data_prefix) == 1:
         print_rank_0("Single data path provided for train, valid & test")
-<<<<<<< HEAD
         all_train_datasets, all_valid_datasets, all_test_datasets = _build_train_valid_test_datasets(data_prefix[0],
                                                 data_impl, splits_string,
                                                 train_valid_test_num_samples,
-                                                seq_length, seed, skip_warmup)
+                                                seq_length, seed, skip_warmup,
+                                                data_cache_path=data_cache_path)
     # Blending dataset.
     elif data_prefix:
         print_rank_0("Blending dataset for train, valid & test")
-=======
-
-        # Single dataset.
-        if len(data_prefix) == 1:
-            return _build_train_valid_test_datasets(data_prefix[0],
-                                                    data_impl, splits_string,
-                                                    train_valid_test_num_samples,
-                                                    seq_length, seed, skip_warmup,
-                                                    data_cache_path=data_cache_path)
-
-        # Blending dataset.
-        # Parse the values.
->>>>>>> 06041557
         output = get_datasets_weights_and_num_samples(data_prefix,
                                                     train_valid_test_num_samples)
         prefixes, weights, datasets_train_valid_test_num_samples = output
@@ -82,33 +65,12 @@
                 valid_datasets.append(valid_ds)
             if test_ds:
                 test_datasets.append(test_ds)
-<<<<<<< HEAD
-        all_train_datasets = BlendableDataset(train_datasets, weights, train_num_samples) \
+        all_train_datasets = BlendableDataset(train_datasets, weights, train_num_samples, data_cache_path=data_cache_path) \
                             if train_datasets else None
-        all_valid_datasets = BlendableDataset(valid_datasets, weights, valid_num_samples) \
+        all_valid_datasets = BlendableDataset(valid_datasets, weights, valid_num_samples, data_cache_path=data_cache_path) \
                             if valid_datasets else None
-        all_test_datasets = BlendableDataset(test_datasets, weights, test_num_samples) \
+        all_test_datasets = BlendableDataset(test_datasets, weights, test_num_samples, data_cache_path=data_cache_path) \
                             if test_datasets else None
-=======
-
-        # Blend.
-        blending_train_dataset = None
-        if train_datasets:
-            blending_train_dataset = BlendableDataset(train_datasets, weights, train_num_samples,
-                                                      data_cache_path=data_cache_path)
-        blending_valid_dataset = None
-        if valid_datasets:
-            blending_valid_dataset = BlendableDataset(valid_datasets, weights, valid_num_samples,
-                                                      data_cache_path=data_cache_path)
-        blending_test_dataset = None
-        if test_datasets:
-            blending_test_dataset = BlendableDataset(test_datasets, weights, test_num_samples,
-                                                     data_cache_path=data_cache_path)
-
-        return (blending_train_dataset, blending_valid_dataset,
-                blending_test_dataset)
-
->>>>>>> 06041557
     else:
         print_rank_0("Separate data paths provided for train, valid & test. Split string will be ignored.")
 
@@ -144,7 +106,8 @@
 
 def build_dataset_group(dataset_group_name, paths, weights, splits, data_impl,
                         train_valid_test_num_samples,
-                        seq_length, seed, skip_warmup, train_valid_test):
+                        seq_length, seed, skip_warmup, train_valid_test,
+                        data_cache_path=None):
     '''
     Build a single dataset group corresponding to Option 2 of data loading see arguments.py
     a dataset group is passed on the following form
@@ -175,7 +138,7 @@
             data_prefix += [w,p]
 
         output = get_datasets_weights_and_num_samples(data_prefix,
-                                                    train_valid_test_num_samples)
+                                                      train_valid_test_num_samples)
         prefixes, weights, datasets_train_valid_test_num_samples = output
 
         # Build individual datasets.
@@ -194,12 +157,17 @@
             assert ds is not None, \
                 f"Got an empty split when trying to create dataset: {prefixes[i], splits[i]}"
             datasets.append(ds)
-        all_datasets = BlendableDataset(datasets, weights, train_valid_test_num_samples[index])
+        all_datasets = BlendableDataset(datasets,
+                                        weights,
+                                        train_valid_test_num_samples[index],
+                                        data_cache_path=data_cache_path)
 
         return all_datasets
 
-def _build_single_datasets(data_prefix, range_string, data_impl, train_valid_test_num_samples,
-                            seq_length, seed, skip_warmup, dataset_group_name, train_valid_test):
+def _build_single_datasets(data_prefix, range_string, data_impl,
+                           train_valid_test_num_samples,
+                           seq_length, seed, skip_warmup, dataset_group_name, train_valid_test,
+                           data_cache_path=None):
     """Build a single dataset"""
 
     assert train_valid_test in ["train","valid","test"]
@@ -231,8 +199,10 @@
                                   step=1, dtype=np.int32)
             dataset = GPTDataset(name, data_prefix,
                                   documents, indexed_dataset,
+                                  range_string,
                                   train_valid_test_num_samples[index],
-                                  seq_length, seed)
+                                  seq_length, seed,
+                                  data_cache_path=data_cache_path)
         return dataset
 
     dataset = build_dataset(dataset_group_name)
@@ -388,8 +358,8 @@
         self.doc_idx, self.sample_idx, self.shuffle_idx, self.desc, self.desc_hash = \
             _build_index_mappings(self.name, data_prefix,
                                   documents, self.indexed_dataset.sizes,
-<<<<<<< HEAD
-                                  num_samples, seq_length, seed)
+                                  splits_string, num_samples, seq_length, seed,
+                                  data_cache_path=data_cache_path)
         
         self.args = get_args()
         self.tokenizer = get_tokenizer()
@@ -399,11 +369,6 @@
             self.suffix_tok_id, self.prefix_tok_id, self.middle_tok_id, self.pad_tok_id = (self.tokenizer.special_tokens[tok] for tok in [FIM_SUFFIX, FIM_PREFIX, FIM_MIDDLE, FIM_PAD])
         except KeyError:
             self.suffix_tok_id, self.prefix_tok_id, self.middle_tok_id, self.pad_tok_id = (self.tokenizer.vocab[tok] for tok in [FIM_SUFFIX, FIM_PREFIX, FIM_MIDDLE, FIM_PAD])
-=======
-                                  splits_string, num_samples, seq_length, seed,
-                                  data_cache_path=data_cache_path)
-
->>>>>>> 06041557
 
     def __len__(self):
         # -1 is due to data structure used to retieve the index:
@@ -578,12 +543,8 @@
             assert last_epoch_num_samples >= 0, \
                 'last epoch number of samples should be non-negative.'
             num_samples_per_epoch = (tokens_per_epoch - 1) // seq_length
-<<<<<<< HEAD
             # For very small datasets, `last_epoch_num_samples` can be equal to
             # (num_samples_per_epoch + 1).
-            # TODO: check that this is not problematic indeed
-=======
->>>>>>> 06041557
             assert last_epoch_num_samples <= (num_samples_per_epoch + 1), \
                 'last epoch number of samples exceeded max value.'
             # If we have less than 80% of the samples for the last epoch,
