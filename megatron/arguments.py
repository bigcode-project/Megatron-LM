--- conflicted
+++ resolved
@@ -745,7 +745,6 @@
                        help='The wandb experiment name.')
     group.add_argument('--wandb-save-dir', type=str, default='',
                        help='Path to save the wandb results locally.')
-<<<<<<< HEAD
     group.add_argument('--wandb-group-name', type=str, default="default")
     group.add_argument('--wandb-entity-name', type=str, default=None,
                         help="Name of wandb entity for reporting")
@@ -759,7 +758,6 @@
     group.add_argument('--debug_param_init', '--debug-param-init', type=int, default=0)
     group.add_argument('--debug_param_update', '--debug-param-update', type=int, default=0)
     group.add_argument('--debug_transformer', '--debug-transformer', type=int, default=0)
-=======
     group.add_argument('--enable-one-logger', action='store_true',
                        help='If set, use one_logger to track E2E metrics'
                        'Note that one_logger is an internal tool and not available externally. '
@@ -776,7 +774,6 @@
     group.add_argument('--one-logger-run-name', type=str, default=None,
                        help='The one-logger run name displayed. Will ignore if '
                        '--enable-one-logger is not set')
->>>>>>> cb995d57
     return parser
 
 
