--- conflicted
+++ resolved
@@ -557,17 +557,16 @@
                        'database.')
     group.add_argument("--retro-return-doc-ids", action="store_true",
                        help="Turn this on when preprocessing retro data.")
-<<<<<<< HEAD
+    # >>>
     group.add_argument("--retro-attention-gate", type=float, default=1,
                        help="Gated cross attention.")
-    group.add_argument("--retro-fix-sub-epoch", action="store_true",
-                       help="Fix the sub epoch issue for gpt dataset")
-=======
+    # group.add_argument("--retro-fix-sub-epoch", action="store_true",
+    #                    help="Fix the sub epoch issue for gpt dataset")
     group.add_argument("--retro-no-verify-neighbor-count", action="store_false",
                        dest="retro_verify_neighbor_count",
                        help="Skip verifying that len(GPT dataset) == len(saved "
                        "neighbors).")
->>>>>>> 9290c730
+    # <<<
 
     # Enforce argument naming convention.
     for action in group._group_actions:
