# Copyright (c) 2022, NVIDIA CORPORATION. All rights reserved.

"""Model and data parallel groups."""

import os
from typing import Optional

import torch

from .utils import GlobalMemoryBuffer

# Intra-layer model parallel group that the current rank belongs to.
_TENSOR_MODEL_PARALLEL_GROUP = None
# Inter-layer model parallel group that the current rank belongs to.
_PIPELINE_MODEL_PARALLEL_GROUP = None
# Model parallel group (both intra- and pipeline) that the current rank belongs to.
_MODEL_PARALLEL_GROUP = None
# Embedding group.
_EMBEDDING_GROUP = None
# Position embedding group.
_POSITION_EMBEDDING_GROUP = None
# Data parallel group that the current rank belongs to.
_DATA_PARALLEL_GROUP = None
_DATA_PARALLEL_GROUP_GLOO = None
<<<<<<< HEAD
# Context parallel group that the current rank belongs to
_CONTEXT_PARALLEL_GROUP = None
# FP8 amax reduction group.
_AMAX_REDUCTION_GROUP = None
=======
# tensor model parallel group and data parallel group combined
# used for fp8 and moe training
_TENSOR_AND_DATA_PARALLEL_GROUP = None
>>>>>>> 0d609cea

_VIRTUAL_PIPELINE_MODEL_PARALLEL_RANK = None
_VIRTUAL_PIPELINE_MODEL_PARALLEL_WORLD_SIZE = None
_PIPELINE_MODEL_PARALLEL_SPLIT_RANK = None

# These values enable us to change the mpu sizes on the fly.
_MPU_TENSOR_MODEL_PARALLEL_WORLD_SIZE = None
_MPU_PIPELINE_MODEL_PARALLEL_WORLD_SIZE = None
_MPU_TENSOR_MODEL_PARALLEL_RANK = None
_MPU_PIPELINE_MODEL_PARALLEL_RANK = None

# A list of ranks that have a copy of the embedding.
_EMBEDDING_GLOBAL_RANKS = None

# A list of ranks that have a copy of the position embedding.
_POSITION_EMBEDDING_GLOBAL_RANKS = None

# A list of global ranks for each pipeline group to ease calculation of the source
# rank when broadcasting from the first or last pipeline stage.
_PIPELINE_GLOBAL_RANKS = None

# A list of global ranks for each data parallel group to ease calculation of the source
# rank when broadcasting weights from src to all other data parallel ranks
_DATA_PARALLEL_GLOBAL_RANKS = None

# Data parallel group information with context parallel combined.
_DATA_PARALLEL_GROUP_WITH_CP = None
_DATA_PARALLEL_GROUP_WITH_CP_GLOO = None
_DATA_PARALLEL_GLOBAL_RANKS_WITH_CP = None

# A list of global ranks for each context parallel group to ease calculation of the
# destination rank when exchanging KV/dKV between context parallel_ranks
_CONTEXT_PARALLEL_GLOBAL_RANKS = None

# Memory buffers to avoid dynamic memory allocation
_GLOBAL_MEMORY_BUFFER = None


def initialize_model_parallel(
    tensor_model_parallel_size: int = 1,
    pipeline_model_parallel_size: int = 1,
    virtual_pipeline_model_parallel_size: Optional[int] = None,
    pipeline_model_parallel_split_rank: Optional[int] = None,
    use_sharp: bool = False,
    context_parallel_size: int = 1,
) -> None:
    """Initialize model data parallel groups.

    Arguments:
        tensor_model_parallel_size (int, default = 1):
            The number of GPUs to split individual tensors across.

        pipeline_model_parallel_size (int, default = 1):
            The number of tensor parallel GPU groups to split the
            Transformer layers across. For example, if
            tensor_model_parallel_size is 4 and
            pipeline_model_parallel_size is 2, the model will be split
            into 2 groups of 4 GPUs.

        virtual_pipeline_model_parallel_size (int, optional):
            The number of stages that each pipeline group will have,
            interleaving as necessary. If None, no interleaving is
            performed. For example, if tensor_model_parallel_size is 1,
            pipeline_model_parallel_size is 4,
            virtual_pipeline_model_parallel_size is 2, and there are
            16 transformer layers in the model, the model will be
            split into 8 stages with two layers each and each GPU
            would get 2 stages as such (layer number starting with 1):

            GPU 0: [1, 2] [9, 10]
            GPU 1: [3, 4] [11, 12]
            GPU 2: [5, 6] [13, 14]
            GPU 3: [7, 8] [15, 16]

        pipeline_model_parallel_split_rank (int, optional):
            For models with both an encoder and decoder, the rank in
            pipeline to switch between encoder and decoder (i.e. the
            first rank of the decoder). This allows the user to set
            the pipeline parallel size of the encoder and decoder
            independently. For example, if
            pipeline_model_parallel_size is 8 and
            pipeline_model_parallel_split_rank is 3, then ranks 0-2
            will be the encoder and ranks 3-7 will be the decoder.

        use_sharp (bool, default = False):
            Set the use of SHARP for the collective communications of
            data-parallel process groups. When `True`, run barrier
            within each data-parallel process group, which specifies
            the SHARP application target groups.

        context_parallel_size (int, default = 1):
            The number of tensor parallel GPU groups to split the
            network input sequence length across. Compute of attention
            module requires tokens of full sequence length, so GPUs
            in a context parallel group need to communicate with each
            other to exchange information of other sequence chunks.
            Each GPU and its counterparts in other tensor parallel
            groups compose a context parallel group.

            For example, assume we have 8 GPUs, if tensor model parallel
            size is 4 and context parallel size is 2, the network input
            will be split into two sequence chunks, which are processed
            by 2 different groups of 4 GPUs. One chunk is processed by
            GPU0-3, the other chunk is processed by GPU4-7. Four groups
            are build to do context parallel communications: [GPU0, GPU4],
            [GPU1, GPU5], [GPU2, GPU6], and [GPU3, GPU7].

            Context parallelism partitions sequence length, so it has no
            impact on weights, which means weights are duplicated among
            GPUs in a context parallel group. Hence, weight gradients
            all-reduce is required in backward. For simplicity, we piggyback
            GPUs of context parallelism on data parallel group for
            weight gradient all-reduce.

    Let's say we have a total of 16 GPUs denoted by g0 ... g15 and we
    use 2 GPUs to parallelize the model tensor, and 4 GPUs to parallelize
    the model pipeline. The present function will
    create 8 tensor model-parallel groups, 4 pipeline model-parallel groups
    and 8 data-parallel groups as:
        8 data_parallel groups:
            [g0, g2], [g1, g3], [g4, g6], [g5, g7], [g8, g10], [g9, g11], [g12, g14], [g13, g15]
        8 tensor model-parallel groups:
            [g0, g1], [g2, g3], [g4, g5], [g6, g7], [g8, g9], [g10, g11], [g12, g13], [g14, g15]
        4 pipeline model-parallel groups:
            [g0, g4, g8, g12], [g1, g5, g9, g13], [g2, g6, g10, g14], [g3, g7, g11, g15]
    Note that for efficiency, the caller should make sure adjacent ranks
    are on the same DGX box. For example if we are using 2 DGX-1 boxes
    with a total of 16 GPUs, rank 0 to 7 belong to the first box and
    ranks 8 to 15 belong to the second box.

    """
    # Get world size and rank. Ensure some consistencies.
    assert torch.distributed.is_initialized()
    world_size: int = torch.distributed.get_world_size()

    if (
        world_size
        % (tensor_model_parallel_size * pipeline_model_parallel_size * context_parallel_size)
        != 0
    ):
        raise RuntimeError(
            f"world_size ({world_size}) is not divisible by tensor_model_parallel_size "
            f"({tensor_model_parallel_size}) x pipeline_model_parallel_size ({pipeline_model_parallel_size}) "
            f"x context_parallel_size ({context_parallel_size})"
        )

    data_parallel_size: int = world_size // (
        tensor_model_parallel_size * pipeline_model_parallel_size * context_parallel_size
    )

    num_tensor_model_parallel_groups: int = world_size // tensor_model_parallel_size
    num_pipeline_model_parallel_groups: int = world_size // pipeline_model_parallel_size

    if virtual_pipeline_model_parallel_size is not None:
        if not pipeline_model_parallel_size > 2:
            raise RuntimeError(
                "pipeline-model-parallel size should be greater than 2 with interleaved schedule"
            )
        global _VIRTUAL_PIPELINE_MODEL_PARALLEL_RANK
        global _VIRTUAL_PIPELINE_MODEL_PARALLEL_WORLD_SIZE
        _VIRTUAL_PIPELINE_MODEL_PARALLEL_RANK = 0
        _VIRTUAL_PIPELINE_MODEL_PARALLEL_WORLD_SIZE = virtual_pipeline_model_parallel_size

    if pipeline_model_parallel_split_rank is not None:
        global _PIPELINE_MODEL_PARALLEL_SPLIT_RANK
        _PIPELINE_MODEL_PARALLEL_SPLIT_RANK = pipeline_model_parallel_split_rank

    rank = torch.distributed.get_rank()

    # Build the data-parallel groups.
    global _DATA_PARALLEL_GROUP
    global _DATA_PARALLEL_GROUP_GLOO
    global _DATA_PARALLEL_GLOBAL_RANKS
    global _DATA_PARALLEL_GROUP_WITH_CP
    global _DATA_PARALLEL_GROUP_WITH_CP_GLOO
    global _DATA_PARALLEL_GLOBAL_RANKS_WITH_CP
    assert _DATA_PARALLEL_GROUP is None, 'data parallel group is already initialized'
    all_data_parallel_group_ranks_with_cp = []
    for i in range(pipeline_model_parallel_size):
        start_rank = i * num_pipeline_model_parallel_groups
        end_rank = (i + 1) * num_pipeline_model_parallel_groups
        for j in range(context_parallel_size * tensor_model_parallel_size):
            ranks = range(
                start_rank + j, end_rank, context_parallel_size * tensor_model_parallel_size
            )
            group = torch.distributed.new_group(ranks)
            group_gloo = torch.distributed.new_group(ranks, backend="gloo")
            if rank in ranks:
                _DATA_PARALLEL_GROUP = group
                _DATA_PARALLEL_GROUP_GLOO = group_gloo
                _DATA_PARALLEL_GLOBAL_RANKS = ranks
        for j in range(tensor_model_parallel_size):
            ranks_with_cp = range(start_rank + j, end_rank, tensor_model_parallel_size)
            all_data_parallel_group_ranks_with_cp.append(list(ranks_with_cp))
            group_with_cp = torch.distributed.new_group(ranks_with_cp)
            group_with_cp_gloo = torch.distributed.new_group(ranks_with_cp, backend="gloo")
            if rank in ranks_with_cp:
                _DATA_PARALLEL_GROUP_WITH_CP = group_with_cp
                _DATA_PARALLEL_GROUP_WITH_CP_GLOO = group_with_cp_gloo
                _DATA_PARALLEL_GLOBAL_RANKS_WITH_CP = ranks_with_cp

    # Apply SHARP to DP process groups
    if use_sharp:
        if rank == 0:
            print(
                "The number of process groups to use SHARP with depends on the type "
                "of the network switch. Nvidia QM1 switch supports SAHRP up to 8 "
                "process groups and QM2 supports up to 256 process groups. We apply "
                "SHARP to the communications of the data-parallel domain. If the "
                "number of data-parallel process groups is larger than the max "
                "process groups that the network switch supports, the communication "
                "will fall back to non-SHARP operators. To enable SHARP, "
                "`#SBATCH_NETWORK=sharp` should be set in the sbatch script."
            )
        torch.distributed.barrier(
            group=get_data_parallel_group(with_context_parallel=context_parallel_size > 1),
            device_ids=[torch.cuda.current_device()],
        )
        # Set `NCCL_SHARP_DISABLE=1` to restrict SHARP application to DP process groups
        os.environ["NCCL_SHARP_DISABLE"] = "1"

    # Build the context-parallel groups.
    global _CONTEXT_PARALLEL_GROUP
    global _CONTEXT_PARALLEL_GLOBAL_RANKS
    assert _CONTEXT_PARALLEL_GROUP is None, 'context parallel group is already initialized'
    for i in range(pipeline_model_parallel_size):
        for j in range(data_parallel_size):
            start_rank = (
                i * num_pipeline_model_parallel_groups
                + j * tensor_model_parallel_size * context_parallel_size
            )
            end_rank = (
                i * num_pipeline_model_parallel_groups
                + (j + 1) * tensor_model_parallel_size * context_parallel_size
            )
            for k in range(tensor_model_parallel_size):
                ranks = range(start_rank + k, end_rank, tensor_model_parallel_size)
                group = torch.distributed.new_group(ranks)
                if rank in ranks:
                    _CONTEXT_PARALLEL_GROUP = group
                    _CONTEXT_PARALLEL_GLOBAL_RANKS = ranks

    # Build the model-parallel groups.
    global _MODEL_PARALLEL_GROUP
    assert _MODEL_PARALLEL_GROUP is None, 'model parallel group is already initialized'
    for i in range(data_parallel_size * context_parallel_size):
        ranks = [
            data_parallel_group_ranks_with_cp[i]
            for data_parallel_group_ranks_with_cp in all_data_parallel_group_ranks_with_cp
        ]
        group = torch.distributed.new_group(ranks)
        if rank in ranks:
            _MODEL_PARALLEL_GROUP = group

    # Build the tensor model-parallel groups.
    global _TENSOR_MODEL_PARALLEL_GROUP
    assert (
        _TENSOR_MODEL_PARALLEL_GROUP is None
    ), 'tensor model parallel group is already initialized'
    for i in range(num_tensor_model_parallel_groups):
        ranks = range(i * tensor_model_parallel_size, (i + 1) * tensor_model_parallel_size)
        group = torch.distributed.new_group(ranks)
        if rank in ranks:
            _TENSOR_MODEL_PARALLEL_GROUP = group

    # Build the pipeline model-parallel groups and embedding groups
    # (first and last rank in each pipeline model-parallel group).
    global _PIPELINE_MODEL_PARALLEL_GROUP
    global _PIPELINE_GLOBAL_RANKS
    assert (
        _PIPELINE_MODEL_PARALLEL_GROUP is None
    ), 'pipeline model parallel group is already initialized'
    global _EMBEDDING_GROUP
    global _EMBEDDING_GLOBAL_RANKS
    assert _EMBEDDING_GROUP is None, 'embedding group is already initialized'
    global _POSITION_EMBEDDING_GROUP
    global _POSITION_EMBEDDING_GLOBAL_RANKS
    assert _POSITION_EMBEDDING_GROUP is None, 'position embedding group is already initialized'
    for i in range(num_pipeline_model_parallel_groups):
        ranks = range(i, world_size, num_pipeline_model_parallel_groups)
        group = torch.distributed.new_group(ranks)
        if rank in ranks:
            _PIPELINE_MODEL_PARALLEL_GROUP = group
            _PIPELINE_GLOBAL_RANKS = ranks
        # Setup embedding group (to exchange gradients between
        # first and last stages).
        if len(ranks) > 1:
            embedding_ranks = [ranks[0], ranks[-1]]
            position_embedding_ranks = [ranks[0]]
            if pipeline_model_parallel_split_rank is not None:
                if ranks[pipeline_model_parallel_split_rank] not in embedding_ranks:
                    embedding_ranks = [
                        ranks[0],
                        ranks[pipeline_model_parallel_split_rank],
                        ranks[-1],
                    ]
                if ranks[pipeline_model_parallel_split_rank] not in position_embedding_ranks:
                    position_embedding_ranks = [ranks[0], ranks[pipeline_model_parallel_split_rank]]
        else:
            embedding_ranks = ranks
            position_embedding_ranks = ranks

        group = torch.distributed.new_group(embedding_ranks)
        if rank in embedding_ranks:
            _EMBEDDING_GROUP = group
        if rank in ranks:
            _EMBEDDING_GLOBAL_RANKS = embedding_ranks

        group = torch.distributed.new_group(position_embedding_ranks)
        if rank in position_embedding_ranks:
            _POSITION_EMBEDDING_GROUP = group
        if rank in ranks:
            _POSITION_EMBEDDING_GLOBAL_RANKS = position_embedding_ranks

<<<<<<< HEAD
    # Build the FP8 groups.
    global _AMAX_REDUCTION_GROUP
    assert _AMAX_REDUCTION_GROUP is None, 'FP8 amax reduction group is already initialized'
    if use_fp8:
        amax_group_size: int = tensor_model_parallel_size * data_parallel_size * context_parallel_size
        num_amax_groups: int = world_size // amax_group_size
        for i in range(num_amax_groups):
            start_rank = i * amax_group_size
            end_rank = (i + 1) * amax_group_size
            ranks = range(start_rank, end_rank)
            group = torch.distributed.new_group(ranks)
            if rank in ranks:
                _AMAX_REDUCTION_GROUP = group
=======
    # Build the tensor + data parallel groups.
    global _TENSOR_AND_DATA_PARALLEL_GROUP
    assert (
        _TENSOR_AND_DATA_PARALLEL_GROUP is None
    ), 'Tensor + data parallel group is already initialized'
    tensor_and_data_group_size: int = tensor_model_parallel_size * data_parallel_size
    num_tensor_and_data_groups: int = world_size // tensor_and_data_group_size
    for i in range(num_tensor_and_data_groups):
        start_rank = i * tensor_and_data_group_size
        end_rank = (i + 1) * tensor_and_data_group_size
        ranks = range(start_rank, end_rank)
        group = torch.distributed.new_group(ranks)
        if rank in ranks:
            _TENSOR_AND_DATA_PARALLEL_GROUP = group
>>>>>>> 0d609cea

    # Initialize global memory buffer
    # This isn't really "parallel state" but there isn't another good place to
    # put this. If we end up with a more generic initialization of megatron-core
    # we could stick it there
    _set_global_memory_buffer()


def is_unitialized():
    """Useful for code segments that may be accessed with or without mpu initialization"""
    return _DATA_PARALLEL_GROUP is None


def model_parallel_is_initialized():
    """Check if model and data parallel groups are initialized."""
    if (
        _TENSOR_MODEL_PARALLEL_GROUP is None
        or _PIPELINE_MODEL_PARALLEL_GROUP is None
        or _DATA_PARALLEL_GROUP is None
    ):
        return False
    return True


def get_model_parallel_group():
    """Get the model parallel group the caller rank belongs to."""
    assert _MODEL_PARALLEL_GROUP is not None, 'model parallel group is not initialized'
    return _MODEL_PARALLEL_GROUP


def get_tensor_model_parallel_group(check_initialized=True):
    """Get the tensor model parallel group the caller rank belongs to."""
    if check_initialized:
        assert (
            _TENSOR_MODEL_PARALLEL_GROUP is not None
        ), 'tensor model parallel group is not initialized'
    return _TENSOR_MODEL_PARALLEL_GROUP


def get_pipeline_model_parallel_group():
    """Get the pipeline model parallel group the caller rank belongs to."""
    assert (
        _PIPELINE_MODEL_PARALLEL_GROUP is not None
    ), 'pipeline_model parallel group is not initialized'
    return _PIPELINE_MODEL_PARALLEL_GROUP


def get_data_parallel_group(with_context_parallel=False):
    """Get the data parallel group the caller rank belongs to."""
    if with_context_parallel:
        assert (
            _DATA_PARALLEL_GROUP_WITH_CP is not None
        ), 'data parallel group with context parallel combined is not initialized'
        return _DATA_PARALLEL_GROUP_WITH_CP
    else:
        assert _DATA_PARALLEL_GROUP is not None, 'data parallel group is not initialized'
        return _DATA_PARALLEL_GROUP


def get_data_parallel_group_gloo(with_context_parallel=False):
    """Get the data parallel group-gloo the caller rank belongs to."""
    if with_context_parallel:
        assert (
            _DATA_PARALLEL_GROUP_WITH_CP_GLOO is not None
        ), 'data parallel group-gloo with context parallel combined is not initialized'
        return _DATA_PARALLEL_GROUP_WITH_CP_GLOO
    else:
        assert _DATA_PARALLEL_GROUP_GLOO is not None, 'data parallel group-gloo is not initialized'
        return _DATA_PARALLEL_GROUP_GLOO


def get_context_parallel_group():
    """Get the context parallel group the caller rank belongs to."""
    assert _CONTEXT_PARALLEL_GROUP is not None, 'context parallel group is not initialized'
    return _CONTEXT_PARALLEL_GROUP


def get_context_parallel_global_ranks():
    """Get all global ranks of the context parallel group that the caller rank belongs to."""
    assert _CONTEXT_PARALLEL_GLOBAL_RANKS is not None, 'context parallel group is not initialized'
    return _CONTEXT_PARALLEL_GLOBAL_RANKS


def get_embedding_group():
    """Get the embedding group the caller rank belongs to."""
    assert _EMBEDDING_GROUP is not None, 'embedding group is not initialized'
    return _EMBEDDING_GROUP


def get_position_embedding_group():
    """Get the position embedding group the caller rank belongs to."""
    assert _POSITION_EMBEDDING_GROUP is not None, 'position embedding group is not initialized'
    return _POSITION_EMBEDDING_GROUP


def get_amax_reduction_group():
    """Get the FP8 amax reduction group the caller rank belongs to."""
    assert (
        _TENSOR_AND_DATA_PARALLEL_GROUP is not None
    ), 'FP8 amax reduction group is not initialized'
    return _TENSOR_AND_DATA_PARALLEL_GROUP


def get_tensor_and_data_parallel_group():
    """Get the tensor and data parallel group the caller rank belongs to."""
    assert (
        _TENSOR_AND_DATA_PARALLEL_GROUP is not None
    ), 'tensor and data parallel group is not initialized'
    return _TENSOR_AND_DATA_PARALLEL_GROUP


def set_tensor_model_parallel_world_size(world_size):
    """Set the tensor model parallel size"""
    global _MPU_TENSOR_MODEL_PARALLEL_WORLD_SIZE
    _MPU_TENSOR_MODEL_PARALLEL_WORLD_SIZE = world_size


def set_pipeline_model_parallel_world_size(world_size):
    """Set the pipeline model parallel size"""
    global _MPU_PIPELINE_MODEL_PARALLEL_WORLD_SIZE
    _MPU_PIPELINE_MODEL_PARALLEL_WORLD_SIZE = world_size


def set_virtual_pipeline_model_parallel_world_size(world_size):
    """Set the pipeline model parallel size"""
    global _VIRTUAL_PIPELINE_MODEL_PARALLEL_WORLD_SIZE
    _VIRTUAL_PIPELINE_MODEL_PARALLEL_WORLD_SIZE = world_size


def get_tensor_model_parallel_world_size():
    """Return world size for the tensor model parallel group."""
    global _MPU_TENSOR_MODEL_PARALLEL_WORLD_SIZE
    if _MPU_TENSOR_MODEL_PARALLEL_WORLD_SIZE is not None:
        return _MPU_TENSOR_MODEL_PARALLEL_WORLD_SIZE
    return torch.distributed.get_world_size(group=get_tensor_model_parallel_group())


def get_pipeline_model_parallel_world_size():
    """Return world size for the pipeline model parallel group."""
    global _MPU_PIPELINE_MODEL_PARALLEL_WORLD_SIZE
    if _MPU_PIPELINE_MODEL_PARALLEL_WORLD_SIZE is not None:
        return _MPU_PIPELINE_MODEL_PARALLEL_WORLD_SIZE
    return torch.distributed.get_world_size(group=get_pipeline_model_parallel_group())


def set_tensor_model_parallel_rank(rank):
    """Set tensor model parallel rank."""
    global _MPU_TENSOR_MODEL_PARALLEL_RANK
    _MPU_TENSOR_MODEL_PARALLEL_RANK = rank


def set_pipeline_model_parallel_rank(rank):
    """Set pipeline model parallel rank."""
    global _MPU_PIPELINE_MODEL_PARALLEL_RANK
    _MPU_PIPELINE_MODEL_PARALLEL_RANK = rank


def set_pipeline_model_parallel_split_rank(rank):
    """Set pipeline model parallel split rank."""
    global _PIPELINE_MODEL_PARALLEL_SPLIT_RANK
    _PIPELINE_MODEL_PARALLEL_SPLIT_RANK = rank


def get_tensor_model_parallel_rank():
    """Return my rank for the tensor model parallel group."""
    global _MPU_TENSOR_MODEL_PARALLEL_RANK
    if _MPU_TENSOR_MODEL_PARALLEL_RANK is not None:
        return _MPU_TENSOR_MODEL_PARALLEL_RANK
    return torch.distributed.get_rank(group=get_tensor_model_parallel_group())


def get_pipeline_model_parallel_rank():
    """Return my rank for the pipeline model parallel group."""
    global _MPU_PIPELINE_MODEL_PARALLEL_RANK
    if _MPU_PIPELINE_MODEL_PARALLEL_RANK is not None:
        return _MPU_PIPELINE_MODEL_PARALLEL_RANK
    return torch.distributed.get_rank(group=get_pipeline_model_parallel_group())


def get_pipeline_model_parallel_split_rank():
    """Return pipeline model parallel split rank."""
    global _PIPELINE_MODEL_PARALLEL_SPLIT_RANK
    return _PIPELINE_MODEL_PARALLEL_SPLIT_RANK


def is_pipeline_first_stage(ignore_virtual=False):
    """Return True if in the first pipeline model-parallel stage, False otherwise."""
    if not ignore_virtual:
        if (
            get_virtual_pipeline_model_parallel_world_size() is not None
            and get_virtual_pipeline_model_parallel_rank() != 0
        ):
            return False
    return get_pipeline_model_parallel_rank() == 0


def is_pipeline_last_stage(ignore_virtual=False):
    """Return True if in the last pipeline model-parallel stage, False otherwise."""
    if not ignore_virtual:
        virtual_pipeline_model_parallel_world_size = (
            get_virtual_pipeline_model_parallel_world_size()
        )
        if virtual_pipeline_model_parallel_world_size is not None and get_virtual_pipeline_model_parallel_rank() != (
            virtual_pipeline_model_parallel_world_size - 1
        ):
            return False
    return get_pipeline_model_parallel_rank() == (get_pipeline_model_parallel_world_size() - 1)


def is_rank_in_embedding_group(ignore_virtual=False):
    """Return true if current rank is in embedding group, False otherwise."""
    rank = torch.distributed.get_rank()
    global _EMBEDDING_GLOBAL_RANKS
    if ignore_virtual:
        return rank in _EMBEDDING_GLOBAL_RANKS
    if rank in _EMBEDDING_GLOBAL_RANKS:
        if rank == _EMBEDDING_GLOBAL_RANKS[0]:
            return is_pipeline_first_stage(ignore_virtual=False)
        elif rank == _EMBEDDING_GLOBAL_RANKS[-1]:
            return is_pipeline_last_stage(ignore_virtual=False)
        else:
            return True
    return False


def is_rank_in_position_embedding_group():
    """Return true if current rank is in position embedding group, False otherwise."""
    rank = torch.distributed.get_rank()
    global _POSITION_EMBEDDING_GLOBAL_RANKS
    return rank in _POSITION_EMBEDDING_GLOBAL_RANKS


def is_pipeline_stage_before_split(rank=None):
    """Return True if pipeline stage executes encoder block for a model
    with both encoder and decoder."""
    if get_pipeline_model_parallel_world_size() == 1:
        return True
    if rank is None:
        rank = get_pipeline_model_parallel_rank()
    global _PIPELINE_MODEL_PARALLEL_SPLIT_RANK
    if _PIPELINE_MODEL_PARALLEL_SPLIT_RANK is None:
        return True
    if rank < _PIPELINE_MODEL_PARALLEL_SPLIT_RANK:
        return True
    return False


def is_pipeline_stage_after_split(rank=None):
    """Return True if pipeline stage executes decoder block for a model
    with both encoder and decoder."""
    if get_pipeline_model_parallel_world_size() == 1:
        return True
    if rank is None:
        rank = get_pipeline_model_parallel_rank()
    global _PIPELINE_MODEL_PARALLEL_SPLIT_RANK
    if _PIPELINE_MODEL_PARALLEL_SPLIT_RANK is None:
        return True
    if rank >= _PIPELINE_MODEL_PARALLEL_SPLIT_RANK:
        return True
    return False


def is_pipeline_stage_at_split():
    """Return true if pipeline stage executes decoder block and next
    stage executes encoder block for a model with both encoder and
    decoder."""
    rank = get_pipeline_model_parallel_rank()
    return is_pipeline_stage_before_split(rank) and is_pipeline_stage_after_split(rank + 1)


def get_virtual_pipeline_model_parallel_rank():
    """Return the virtual pipeline-parallel rank."""
    global _VIRTUAL_PIPELINE_MODEL_PARALLEL_RANK
    return _VIRTUAL_PIPELINE_MODEL_PARALLEL_RANK


def set_virtual_pipeline_model_parallel_rank(rank):
    """Set the virtual pipeline-parallel rank."""
    global _VIRTUAL_PIPELINE_MODEL_PARALLEL_RANK
    _VIRTUAL_PIPELINE_MODEL_PARALLEL_RANK = rank


def get_virtual_pipeline_model_parallel_world_size():
    """Return the virtual pipeline-parallel world size."""
    global _VIRTUAL_PIPELINE_MODEL_PARALLEL_WORLD_SIZE
    return _VIRTUAL_PIPELINE_MODEL_PARALLEL_WORLD_SIZE


def get_tensor_model_parallel_src_rank():
    """Calculate the global rank corresponding to the first local rank
    in the tensor model parallel group."""
    global_rank = torch.distributed.get_rank()
    local_world_size = get_tensor_model_parallel_world_size()
    return (global_rank // local_world_size) * local_world_size


def get_data_parallel_src_rank(with_context_parallel=False):
    """Calculate the global rank corresponding to the first local rank
    in the data parallel group."""
    if with_context_parallel:
        assert (
            _DATA_PARALLEL_GLOBAL_RANKS_WITH_CP is not None
        ), "Data parallel group with context parallel combined is not initialized"
        return _DATA_PARALLEL_GLOBAL_RANKS_WITH_CP[0]
    else:
        assert _DATA_PARALLEL_GLOBAL_RANKS is not None, "Data parallel group is not initialized"
        return _DATA_PARALLEL_GLOBAL_RANKS[0]


def get_pipeline_model_parallel_first_rank():
    """Return the global rank of the first process in the pipeline for the
    current tensor parallel group"""
    assert _PIPELINE_GLOBAL_RANKS is not None, "Pipeline parallel group is not initialized"
    return _PIPELINE_GLOBAL_RANKS[0]


def get_pipeline_model_parallel_last_rank():
    """Return the global rank of the last process in the pipeline for the
    current tensor parallel group"""
    assert _PIPELINE_GLOBAL_RANKS is not None, "Pipeline parallel group is not initialized"
    last_rank_local = get_pipeline_model_parallel_world_size() - 1
    return _PIPELINE_GLOBAL_RANKS[last_rank_local]


def get_pipeline_model_parallel_next_rank():
    """Return the global rank that follows the caller in the pipeline"""
    assert _PIPELINE_GLOBAL_RANKS is not None, "Pipeline parallel group is not initialized"
    rank_in_pipeline = get_pipeline_model_parallel_rank()
    world_size = get_pipeline_model_parallel_world_size()
    return _PIPELINE_GLOBAL_RANKS[(rank_in_pipeline + 1) % world_size]


def get_pipeline_model_parallel_prev_rank():
    """Return the global rank that preceeds the caller in the pipeline"""
    assert _PIPELINE_GLOBAL_RANKS is not None, "Pipeline parallel group is not initialized"
    rank_in_pipeline = get_pipeline_model_parallel_rank()
    world_size = get_pipeline_model_parallel_world_size()
    return _PIPELINE_GLOBAL_RANKS[(rank_in_pipeline - 1) % world_size]


def get_data_parallel_world_size(with_context_parallel=False):
    """Return world size for the data parallel group."""
    if torch.distributed.is_available() and torch.distributed.is_initialized():
        return torch.distributed.get_world_size(
            group=get_data_parallel_group(with_context_parallel=with_context_parallel)
        )
    else:
        return 0


def get_data_parallel_rank(with_context_parallel=False):
    """Return my rank for the data parallel group."""
    if torch.distributed.is_available() and torch.distributed.is_initialized():
        return torch.distributed.get_rank(
            group=get_data_parallel_group(with_context_parallel=with_context_parallel)
        )
    else:
        return 0


def get_context_parallel_world_size():
    """Return world size for the context parallel group."""
    if torch.distributed.is_available() and torch.distributed.is_initialized():
        return torch.distributed.get_world_size(group=get_context_parallel_group())
    else:
        return 0


def get_context_parallel_rank():
    """Return my rank for the context parallel group."""
    if torch.distributed.is_available() and torch.distributed.is_initialized():
        return torch.distributed.get_rank(group=get_context_parallel_group())
    else:
        return 0


def _set_global_memory_buffer():
    """Initialize global buffer"""
    global _GLOBAL_MEMORY_BUFFER
    assert _GLOBAL_MEMORY_BUFFER is None, 'global memory buffer is already initialized'
    _GLOBAL_MEMORY_BUFFER = GlobalMemoryBuffer()


def get_global_memory_buffer():
    """Return the global GlobalMemoryBuffer object"""
    assert _GLOBAL_MEMORY_BUFFER is not None, 'global memory buffer is not initialized'
    return _GLOBAL_MEMORY_BUFFER


def destroy_global_memory_buffer():
    """Sets the global memory buffer to None"""
    global _GLOBAL_MEMORY_BUFFER
    _GLOBAL_MEMORY_BUFFER = None


def destroy_model_parallel():
    """Set the groups to none."""
    global _MODEL_PARALLEL_GROUP
    _MODEL_PARALLEL_GROUP = None
    global _TENSOR_MODEL_PARALLEL_GROUP
    _TENSOR_MODEL_PARALLEL_GROUP = None
    global _PIPELINE_MODEL_PARALLEL_GROUP
    _PIPELINE_MODEL_PARALLEL_GROUP = None
    global _DATA_PARALLEL_GROUP
    _DATA_PARALLEL_GROUP = None
    global _DATA_PARALLEL_GROUP_WITH_CP
    _DATA_PARALLEL_GROUP_WITH_CP = None
    global _CONTEXT_PARALLEL_GROUP
    _CONTEXT_PARALLEL_GROUP = None
    global _CONTEXT_PARALLEL_GLOBAL_RANKS
    _CONTEXT_PARALLEL_GLOBAL_RANKS = None
    global _EMBEDDING_GROUP
    _EMBEDDING_GROUP = None
    global _POSITION_EMBEDDING_GROUP
    _POSITION_EMBEDDING_GROUP = None
    global _TENSOR_AND_DATA_PARALLEL_GROUP
    _TENSOR_AND_DATA_PARALLEL_GROUP = None
    global _VIRTUAL_PIPELINE_MODEL_PARALLEL_RANK
    _VIRTUAL_PIPELINE_MODEL_PARALLEL_RANK = None
    global _VIRTUAL_PIPELINE_MODEL_PARALLEL_WORLD_SIZE
    _VIRTUAL_PIPELINE_MODEL_PARALLEL_WORLD_SIZE = None
    global _MPU_TENSOR_MODEL_PARALLEL_WORLD_SIZE
    _MPU_TENSOR_MODEL_PARALLEL_WORLD_SIZE = None
    global _MPU_PIPELINE_MODEL_PARALLEL_WORLD_SIZE
    _MPU_PIPELINE_MODEL_PARALLEL_WORLD_SIZE = None
    global _MPU_TENSOR_MODEL_PARALLEL_RANK
    _MPU_TENSOR_MODEL_PARALLEL_RANK = None
    global _MPU_PIPELINE_MODEL_PARALLEL_RANK
    _MPU_PIPELINE_MODEL_PARALLEL_RANK = None
    global _GLOBAL_MEMORY_BUFFER
    _GLOBAL_MEMORY_BUFFER = None<|MERGE_RESOLUTION|>--- conflicted
+++ resolved
@@ -22,16 +22,9 @@
 # Data parallel group that the current rank belongs to.
 _DATA_PARALLEL_GROUP = None
 _DATA_PARALLEL_GROUP_GLOO = None
-<<<<<<< HEAD
-# Context parallel group that the current rank belongs to
-_CONTEXT_PARALLEL_GROUP = None
-# FP8 amax reduction group.
-_AMAX_REDUCTION_GROUP = None
-=======
 # tensor model parallel group and data parallel group combined
 # used for fp8 and moe training
 _TENSOR_AND_DATA_PARALLEL_GROUP = None
->>>>>>> 0d609cea
 
 _VIRTUAL_PIPELINE_MODEL_PARALLEL_RANK = None
 _VIRTUAL_PIPELINE_MODEL_PARALLEL_WORLD_SIZE = None
@@ -57,14 +50,16 @@
 # rank when broadcasting weights from src to all other data parallel ranks
 _DATA_PARALLEL_GLOBAL_RANKS = None
 
+# Context parallel group that the current rank belongs to
+_CONTEXT_PARALLEL_GROUP = None
+# A list of global ranks for each context parallel group to ease calculation of the
+# destination rank when exchanging KV/dKV between context parallel_ranks
+_CONTEXT_PARALLEL_GLOBAL_RANKS = None
+
 # Data parallel group information with context parallel combined.
 _DATA_PARALLEL_GROUP_WITH_CP = None
 _DATA_PARALLEL_GROUP_WITH_CP_GLOO = None
 _DATA_PARALLEL_GLOBAL_RANKS_WITH_CP = None
-
-# A list of global ranks for each context parallel group to ease calculation of the
-# destination rank when exchanging KV/dKV between context parallel_ranks
-_CONTEXT_PARALLEL_GLOBAL_RANKS = None
 
 # Memory buffers to avoid dynamic memory allocation
 _GLOBAL_MEMORY_BUFFER = None
@@ -346,21 +341,6 @@
         if rank in ranks:
             _POSITION_EMBEDDING_GLOBAL_RANKS = position_embedding_ranks
 
-<<<<<<< HEAD
-    # Build the FP8 groups.
-    global _AMAX_REDUCTION_GROUP
-    assert _AMAX_REDUCTION_GROUP is None, 'FP8 amax reduction group is already initialized'
-    if use_fp8:
-        amax_group_size: int = tensor_model_parallel_size * data_parallel_size * context_parallel_size
-        num_amax_groups: int = world_size // amax_group_size
-        for i in range(num_amax_groups):
-            start_rank = i * amax_group_size
-            end_rank = (i + 1) * amax_group_size
-            ranks = range(start_rank, end_rank)
-            group = torch.distributed.new_group(ranks)
-            if rank in ranks:
-                _AMAX_REDUCTION_GROUP = group
-=======
     # Build the tensor + data parallel groups.
     global _TENSOR_AND_DATA_PARALLEL_GROUP
     assert (
@@ -375,7 +355,6 @@
         group = torch.distributed.new_group(ranks)
         if rank in ranks:
             _TENSOR_AND_DATA_PARALLEL_GROUP = group
->>>>>>> 0d609cea
 
     # Initialize global memory buffer
     # This isn't really "parallel state" but there isn't another good place to
