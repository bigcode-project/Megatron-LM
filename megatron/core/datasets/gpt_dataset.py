--- conflicted
+++ resolved
@@ -124,8 +124,9 @@
         index_split: Split,
         config: GPTDatasetConfig,
     ) -> None:
-<<<<<<< HEAD
-        super().__init__(indexed_dataset, indexed_indices, num_samples, index_split, config)
+        super().__init__(
+            indexed_dataset, dataset_path, indexed_indices, num_samples, index_split, config
+        )
         self.args = get_args()
         self.tokenizer = get_tokenizer()
         self.np_rng = numpy.random.RandomState(seed=self.config.random_seed) # rng state for FIM
@@ -141,11 +142,6 @@
                 self.suffix_tok_id, self.prefix_tok_id, self.middle_tok_id, self.pad_tok_id = (self.tokenizer.special_tokens[tok] for tok in [FIM_SUFFIX, FIM_PREFIX, FIM_MIDDLE, FIM_PAD])
             except KeyError:
                 self.suffix_tok_id, self.prefix_tok_id, self.middle_tok_id, self.pad_tok_id = (self.tokenizer.vocab[tok] for tok in [FIM_SUFFIX, FIM_PREFIX, FIM_MIDDLE, FIM_PAD])
-=======
-        super().__init__(
-            indexed_dataset, dataset_path, indexed_indices, num_samples, index_split, config
-        )
->>>>>>> cb995d57
 
     def _finalize(self) -> None:
         """Abstract method implementation
