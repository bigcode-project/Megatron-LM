--- conflicted
+++ resolved
@@ -16,11 +16,8 @@
 from .sampling import sample
 from .beam_utils import BeamHypotheses
 
-<<<<<<< HEAD
 MAX_TOKENS_TO_OOM = 128000  # (rprenger) Perfect value depends on hardware and network
 
-=======
->>>>>>> 3805df7a
 def score_and_return_on_first_stage(model, tokens, lengths):
     """Function for just scoring.
     Arguments:
