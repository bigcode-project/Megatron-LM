--- conflicted
+++ resolved
@@ -331,11 +331,8 @@
         print_rank_0(" succesfully fixed query-key-values ordering for"
                     " checkpoint version {}".format(checkpoint_version))
 
-<<<<<<< HEAD
-def load_checkpoint(model, optimizer, lr_scheduler, load_arg='load', strict=True, iteration=None):
-=======
-def load_checkpoint(model, optimizer, opt_param_scheduler, load_arg='load', strict=True):
->>>>>>> 3f4e71df
+
+def load_checkpoint(model, optimizer, opt_param_scheduler, load_arg='load', strict=True, iteration=None):
     """Load a model checkpoint and return the iteration.
     strict (bool): whether to strictly enforce that the keys in
         :attr:`state_dict` of the checkpoint match the names of
@@ -353,7 +350,7 @@
             print_rank_0('WARNING: could not find the metadata file {} '.format(
                 tracker_filename))
             print_rank_0('    will try to load from `--finetune-from` instead')
-            return load_checkpoint(model, optimizer, lr_scheduler, load_arg='finetune_from', strict=strict, iteration=iteration)
+            return load_checkpoint(model, optimizer, opt_param_scheduler, load_arg='finetune_from', strict=strict, iteration=iteration)
         # If we are resuming an experiment: setting finetune to False.
         elif load_arg != 'finetune_from':
             args.finetune=False
@@ -380,16 +377,11 @@
     model = utils.unwrap_model(model)
 
     # Checkpoint.
-<<<<<<< HEAD
-    checkpoint_name = get_checkpoint_name(load_dir, iteration, release)
-    print_rank_0(f' loading checkpoint from {load_dir} at iteration {iteration}')
-=======
     model_checkpoint_name, optim_checkpoint_name = \
         get_checkpoint_names(load_dir, iteration,
                              args.use_distributed_optimizer,
                              release)
-    print_rank_0(f' loading checkpoint from {args.load} at iteration {iteration}')
->>>>>>> 3f4e71df
+    print_rank_0(f' loading checkpoint from {load_dir} at iteration {iteration}')
 
     # Load the checkpoint.
     try:
@@ -430,7 +422,7 @@
             except KeyError:
                 print_rank_0('A metadata file exists but unable to load '
                              'iteration from checkpoint {}, exiting'.format(
-                                 checkpoint_name))
+                                 model_checkpoint_name))
                 sys.exit()
 
     # Check arguments.
@@ -475,7 +467,7 @@
             print_rank_0('Unable to load optimizer from checkpoint {}. '
                          'Specify --no-load-optim or --finetune to prevent '
                          'attempting to load the optimizer state, '
-                         'exiting ...'.format(checkpoint_name))
+                         'exiting ...'.format(model_checkpoint_name))
             sys.exit()
 
     # rng states.
@@ -511,7 +503,7 @@
             print_rank_0('Unable to load rng state from checkpoint {}. '
                          'Specify --no-load-rng or --finetune to prevent '
                          'attempting to load the rng state, '
-                         'exiting ...'.format(checkpoint_name))
+                         'exiting ...'.format(model_checkpoint_name))
             sys.exit()
 
     # Some utilities want to load a checkpoint without distributed being initialized
@@ -548,7 +540,7 @@
         print('global rank {} is loading checkpoint {}'.format(
             torch.distributed.get_rank(), checkpoint_name))
 
-    state_dict = torch.load(model_checkpoint_name, map_location='cpu')
+    state_dict = torch.load(checkpoint_name, map_location='cpu')
     ret_state_dict = state_dict['model']
 
     if only_query_model:
