# Copyright (c) 2023, NVIDIA CORPORATION. All rights reserved.

"""Pretrain utilities."""

import contextlib
import gc
from datetime import datetime
import math
import os
import logging
import os
import sys
from .log_handler import CustomHandler
# Make default logging level INFO, but filter out all log messages not from MCore.
logging.basicConfig(handlers=[CustomHandler()], level=logging.INFO)
from .theoretical_memory_usage import report_theoretical_memory
import time
# The earliest we can measure the start time.
_TRAIN_START_TIME = time.time()
import torch

from megatron import get_args
from megatron import get_signal_handler
from megatron import get_timers
from megatron import get_tensorboard_writer
from megatron import get_wandb_writer
from megatron import get_one_logger
from megatron import get_current_global_batch_size
from megatron import get_num_microbatches
from megatron import is_last_rank
from megatron import update_num_microbatches
from megatron.core import mpu, tensor_parallel
from megatron.core.utils import get_model_config
from megatron import print_rank_0
from megatron import print_rank_last
from megatron.checkpointing import load_checkpoint
from megatron.checkpointing import save_checkpoint
from megatron.model import Float16Module
from megatron.model import GPTModel
from megatron.core.distributed import DistributedDataParallel as DDP
from megatron.core.distributed import finalize_model_grads
from megatron.core.enums import ModelType
from megatron.optimizer import get_megatron_optimizer
from megatron.initialize import initialize_megatron
from megatron.initialize import write_args_to_tensorboard
from megatron.initialize import set_jit_fusion_options
from megatron.optimizer_param_scheduler import OptimizerParamScheduler
from megatron.utils import check_adlr_autoresume_termination
from megatron.utils import unwrap_model
from megatron.data.data_samplers import build_pretraining_data_loader
from megatron.utils import calc_params_l2_norm
from megatron.core.pipeline_parallel import get_forward_backward_func
from megatron.utils import report_memory
from megatron.model.vision.knn_monitor import compute_feature_bank
from megatron.tensor_logging import get_logged_tensor_stats, reset_tensor_stats_logging

def print_datetime(string):
    """Note that this call will sync across all ranks."""
    torch.distributed.barrier()
    time_str = datetime.now().strftime('%Y-%m-%d %H:%M:%S')
    print_rank_0('[' + string + '] datetime: {} '.format(time_str))


def num_floating_point_operations(args, batch_size):
    if not args.group_query_attention:
        args.num_query_groups = args.num_attention_heads
    return (
        60
        * batch_size
        * args.seq_length
        * args.num_layers
        * args.hidden_size
        * args.hidden_size
        * (
            1
            + (args.num_query_groups / (5 * args.num_attention_heads))
            + (args.seq_length / (5 * args.hidden_size))
            + (args.padded_vocab_size / (10 * args.num_layers * args.hidden_size))
        )
    )


def append_to_progress_log(string):
    args = get_args()
    if args.save is None:
        return
    progress_log_filename = os.path.join(args.save, "progress.txt")
    torch.distributed.barrier()
    if torch.distributed.get_rank() == 0:
        with open(progress_log_filename, 'a') as f:
            job_id = os.getenv('SLURM_JOB_ID', '')
            num_gpus = args.world_size
            f.write(f"{datetime.now().strftime('%Y-%m-%d %H:%M:%S')}\tJob ID: {job_id}\t"
                    f"# GPUs: {num_gpus}\t{string}\n")


def get_start_time_from_progress_log():
    """
    Gets start time of earliest job with same world size. Also returns the number
    of floating-point operations completed in last saved checkpoint.
    """
    args = get_args()
    assert args.save is not None
    progress_log_filename = os.path.join(args.save, "progress.txt")

    # start_time is time when job with same world size started.
    # start_num_floating_point_operations is the number of floating-point operations
    # completed when this job started.
    # latest_num_floating_point_operations is the number of floating-point operations
    # completed in most recent saved checkpoint.
    start_time = None
    start_num_floating_point_operations = None
    latest_num_floating_point_operations = 0

    def _get_field(string, type):
        return type(string.split(': ')[1])

    with open(progress_log_filename, 'r') as f:
        for line in f:
            line = line.strip()
            line_tokens = line.split('\t')
            world_size_in_line = _get_field(line_tokens[2], int)
            if line_tokens[3] == "Saved checkpoint":
                latest_num_floating_point_operations = \
                    _get_field(line_tokens[7], float)
            if world_size_in_line != args.world_size:
                # Re-start search if we see a different world size.
                start_time = None
                start_num_floating_point_operations = None
                continue
            if line_tokens[3] == "Starting job":
                if start_time is None:
                    start_time = line_tokens[0]
                    start_num_floating_point_operations = \
                        latest_num_floating_point_operations
    assert start_time is not None and start_num_floating_point_operations is not None, \
        "Should have seen at least one 'Starting job' entry with same world_size"
    return datetime.strptime(start_time, '%Y-%m-%d %H:%M:%S'), \
        start_num_floating_point_operations


def pretrain(train_valid_test_dataset_provider,
             model_provider,
             model_type,
             forward_step_func,
             process_non_loss_data_func=None,
             extra_args_provider=None,
             args_defaults={}):
    """Main training program.

    This function will run the followings in the order provided:
        1) initialize Megatron.
        2) setup model, optimizer and lr schedule using the model_provider.
        3) call train_val_test_data_provider to get train/val/test datasets.
        4) train the modle using the forward_step_func.

    Arguments:
        train_valid_test_dataset_provider: a function that takes the size of
            train/valid/test dataset and returns `train, valid, test` datasets.
        model_provider: a function that returns a vanilla version of the
            model. By vanilla we mean a simple model on cpu with no fp16 or ddp.
        model_type: an enum that specifies the type of model being trained.
        forward_step_func: a function that takes a `data iterator` and `model`,
            and returns a `loss` scalar with a dictionary with key:values being
            the info we would like to monitor during training, for example
            `lm-loss: value`. We also require that this function add
            `batch generator` to the timers class.
        process_non_loss_data_func: a function to post process outputs of the
            network. It can be used for dumping output tensors (e.g images) to
            tensorboard. It takes `collected data`(list of tensors),
            `current iteration index` and `tensorboard writer` as arguments.
        extra_args_provider: a function that takes a parser and adds arguments
            to it. It is used for programs to add their own arguments.
        args_defaults: a dictionary from argument-name to argument-value. It
            to set already parse arguments.
    """

    # Initalize and get arguments, timers, and Tensorboard writer.
    initialize_megatron(extra_args_provider=extra_args_provider,
                        args_defaults=args_defaults)

    args = get_args()
    timers = get_timers()

    if args.log_progress:
        append_to_progress_log("Starting job")

    # Set pytorch JIT layer fusion options and warmup JIT functions.
    set_jit_fusion_options()

    # Adjust the startup time so it reflects the largest value.
    # This will be closer to what scheduler will see (outside of
    # image ... launches.
    global _TRAIN_START_TIME
    start_time_tensor = torch.tensor([_TRAIN_START_TIME],
                                     dtype=torch.double,
                                     device='cuda')
    torch.distributed.all_reduce(start_time_tensor,
                                 op=torch.distributed.ReduceOp.MIN)
    _TRAIN_START_TIME = start_time_tensor.item()
    print_rank_0('time to initialize megatron (seconds): {:.3f}'.format(
        time.time() - _TRAIN_START_TIME))
    print_datetime('after megatron is initialized')

<<<<<<< HEAD
    if args.structured_logs_dir is not None:
        reset_tensor_stats_logging()
=======
    args = get_args()
    timers = get_timers()

    one_logger = get_one_logger()
    if one_logger:
        one_logger.log_metrics({
            'train_iterations_warmup': 5
        })
>>>>>>> cb995d57

    # Model, optimizer, and learning rate.
    timers('model-and-optimizer-setup', log_level=0).start(barrier=True)
    model, optimizer, opt_param_scheduler = setup_model_and_optimizer(
        model_provider, model_type)

    timers('model-and-optimizer-setup').stop()
    print_datetime('after model, optimizer, and learning rate '
                   'scheduler are built')
    config = get_model_config(model[0])

    # Data stuff.
    timers('train/valid/test-data-iterators-setup', log_level=0).start(
        barrier=True)
    if args.virtual_pipeline_model_parallel_size is not None:
        train_data_iterator = []
        valid_data_iterator = []
        test_data_iterator = []
        for i in range(len(model)):
            mpu.set_virtual_pipeline_model_parallel_rank(i)
            iterators = build_train_valid_test_data_iterators(
                train_valid_test_dataset_provider)
            train_data_iterator.append(iterators[0])
            valid_data_iterator.append(iterators[1])
            test_data_iterator.append(iterators[2])
    else:
        train_data_iterator, valid_data_iterator, test_data_iterator \
            = build_train_valid_test_data_iterators(
                train_valid_test_dataset_provider)
    timers('train/valid/test-data-iterators-setup').stop()
    print_datetime('after dataloaders are built')

    # Print setup timing.
    print_rank_0('done with setup ...')
    timers.log(['model-and-optimizer-setup',
                'train/valid/test-data-iterators-setup'], barrier=True)

    save_tensor_logs("init")

    if not args.skip_train:
        print_rank_0('training ...')

        if args.dataloader_type == 'cyclic' and args.retro_add_retriever:
            args.train_iters = args.retro_cyclic_train_iters
            print_rank_0("retro cyclic train iters : %d" % args.train_iters)

        iteration = 0
        if args.do_train and args.train_iters > 0:
            iteration, num_floating_point_operations_so_far = train(
                forward_step_func,
                model, optimizer, opt_param_scheduler,
                train_data_iterator, valid_data_iterator,
                process_non_loss_data_func, config)

        print_datetime('after training is done')

        if args.save and iteration != 0:
            save_checkpoint(iteration, model, optimizer, opt_param_scheduler,
                            num_floating_point_operations_so_far)
    else:
        print_rank_0('skipping training (--skip-train is on) ...')

        iteration = args.iteration

    if args.do_valid:
        prefix = f'iteration {iteration} on validation set'
        evaluate_and_print_results(prefix, forward_step_func,
                                   valid_data_iterator, model,
                                   iteration, process_non_loss_data_func, config,
                                   verbose=True, write_to_tensorboard=not args.skip_train)

    if args.do_test:
        prefix = f'iteration {iteration} on test set'
        evaluate_and_print_results(prefix, forward_step_func,
                                   test_data_iterator, model,
                                   iteration, process_non_loss_data_func, config,
                                   verbose=True, write_to_tensorboard=not args.skip_train)


<<<<<<< HEAD
def save_tensor_logs(step:str):
    args=get_args()
    if args.structured_logs_dir is not None and (tensor_log_stats:=get_logged_tensor_stats()):
        tensor_logs_dir = os.path.join(args.structured_logs_dir, f"runs/0/artifacts/{torch.distributed.get_rank()}")
        os.makedirs(tensor_logs_dir, exist_ok=True)
        torch.save(tensor_log_stats, os.path.join(tensor_logs_dir, f"tensor_logs_{step}.pt"))
        reset_tensor_stats_logging()
=======
>>>>>>> cb995d57

def update_train_iters(args):

    # For iteration-based training, we don't need to do anything
    if args.train_iters:
        return

    # Constant batch size with sample-based training.
    if args.rampup_batch_size is None:
        args.train_iters = args.train_samples // args.global_batch_size

    else:
        # Sample based training with rampup batch size.
        iterations = 0
        consumed_samples = 0
        # Rampup phase.
        while consumed_samples <= int(args.rampup_batch_size[2]):
            update_num_microbatches(consumed_samples, consistency_check=False)
            consumed_samples += get_current_global_batch_size()
            iterations += 1
        # Reset
        update_num_microbatches(0, consistency_check=False)
        # Constant phase
        # Note that we throw away any partial last batch.
        iterations += (args.train_samples - consumed_samples) // \
                      args.global_batch_size
        args.train_iters = iterations

    print_rank_0('setting training iterations to {}'.format(args.train_iters))


def get_model(model_provider_func, model_type=ModelType.encoder_or_decoder, wrap_with_ddp=True):
    """Build the model."""
    args = get_args()
    args.model_type = model_type

    # Build model.
    if mpu.get_pipeline_model_parallel_world_size() > 1 and \
       args.virtual_pipeline_model_parallel_size is not None:
        assert model_type != ModelType.encoder_and_decoder, \
            "Interleaved schedule not supported for model with both encoder and decoder"
        model = []
        for i in range(args.virtual_pipeline_model_parallel_size):
            mpu.set_virtual_pipeline_model_parallel_rank(i)
            # Set pre_process and post_process only after virtual rank is set.
            pre_process = mpu.is_pipeline_first_stage()
            post_process = mpu.is_pipeline_last_stage()
            this_model = model_provider_func(
                pre_process=pre_process,
                post_process=post_process
            )
            this_model.model_type = model_type
            model.append(this_model)
    else:
        pre_process = mpu.is_pipeline_first_stage()
        post_process = mpu.is_pipeline_last_stage()
        add_encoder = True
        add_decoder = True
        if model_type == ModelType.encoder_and_decoder:
            if mpu.get_pipeline_model_parallel_world_size() > 1:
                assert args.pipeline_model_parallel_split_rank is not None, \
                    "Split rank needs to be specified for model with both encoder and decoder"
                rank = mpu.get_pipeline_model_parallel_rank()
                split_rank = args.pipeline_model_parallel_split_rank
                world_size = mpu.get_pipeline_model_parallel_world_size()
                pre_process = rank == 0 or rank == split_rank
                post_process = (rank == (split_rank - 1)) or (
                        rank == (world_size - 1))
                add_encoder = mpu.is_pipeline_stage_before_split()
                add_decoder = mpu.is_pipeline_stage_after_split()
            model = model_provider_func(
                pre_process=pre_process,
                post_process=post_process,
                add_encoder=add_encoder,
                add_decoder=add_decoder)
        else:
            model = model_provider_func(
                pre_process=pre_process,
                post_process=post_process
            )
        model.model_type = model_type

    if not isinstance(model, list):
        model = [model]

    # Disallow training and inference with Transformer Engine
    # for non-GPT models
    args.allow_transformer_engine = all([type(m) == GPTModel for m in model])
    # assert args.allow_transformer_engine or args.transformer_impl == 'local', \
    #     'Transformer Engine is only approved for GPT models'

    # Set tensor model parallel attributes if not set.
    # Only parameters that are already tensor model parallel have these
    # attributes set for them. We should make sure the default attributes
    # are set for all params so the optimizer can use them.
    for model_module in model:
        for param in model_module.parameters():
            tensor_parallel.set_defaults_if_not_set_tensor_model_parallel_attributes(param)

    # Print number of parameters.
    if mpu.get_data_parallel_rank() == 0:
        print(' > number of parameters on (tensor, pipeline) '
              'model parallel rank ({}, {}): {}'.format(
            mpu.get_tensor_model_parallel_rank(),
            mpu.get_pipeline_model_parallel_rank(),
            sum([sum([p.nelement() for p in model_module.parameters()])
                 for model_module in model])), flush=True)

    # GPU allocation.
    for model_module in model:
        model_module.cuda(torch.cuda.current_device())

    # Fp16 conversion.
    if args.fp16 or args.bf16:
        model = [Float16Module(model_module, args) for model_module in model]

    if wrap_with_ddp:
        config = get_model_config(model[0])
        model = [DDP(config,
                     model_chunk,
                     data_parallel_group=mpu.get_data_parallel_group(with_context_parallel=True),
                     accumulate_allreduce_grads_in_fp32=args.accumulate_allreduce_grads_in_fp32,
                     overlap_grad_reduce=args.overlap_grad_reduce,
                     use_distributed_optimizer=args.use_distributed_optimizer,
                     # Turn off bucketing for model_chunk 2 onwards, since communication for these
                     # model chunks is overlapped with compute anyway.
                     disable_bucketing=(model_chunk_idx > 0))
                 for (model_chunk_idx, model_chunk) in enumerate(model)]

        # Broadcast params from data parallel src rank to other data parallel ranks.
        if args.data_parallel_random_init:
            for model_module in model:
                model_module.broadcast_params()

    return model


def get_optimizer_param_scheduler(optimizer):
    """Build the learning rate scheduler."""
    args = get_args()

    # Iteration-based training.
    if args.train_iters:
        if args.lr_decay_iters is None:
            args.lr_decay_iters = args.train_iters
        lr_decay_steps = args.lr_decay_iters * args.global_batch_size
        wd_incr_steps = args.train_iters * args.global_batch_size
        if args.lr_warmup_fraction is not None:
            lr_warmup_steps = args.lr_warmup_fraction * lr_decay_steps
        else:
            lr_warmup_steps = args.lr_warmup_iters * args.global_batch_size
    # Sample-based training.
    elif args.train_samples:
        # We need to set training iters for later use. Technically
        # we need to adjust the training samples too (due to last
        # batch being incomplete) but we leave it as is for now.
        update_train_iters(args)
        if args.lr_decay_samples is None:
            args.lr_decay_samples = args.train_samples
        lr_decay_steps = args.lr_decay_samples
        wd_incr_steps = args.train_samples
        if args.lr_warmup_fraction is not None:
            lr_warmup_steps = args.lr_warmup_fraction * lr_decay_steps
        else:
            lr_warmup_steps = args.lr_warmup_samples
    else:
        raise Exception(
            'either train-iters or train-samples should be provided.')

    opt_param_scheduler = OptimizerParamScheduler(
        optimizer,
        init_lr=args.lr_warmup_init,
        max_lr=args.lr,
        min_lr=args.min_lr,
        lr_warmup_steps=lr_warmup_steps,
        lr_decay_steps=lr_decay_steps,
        lr_decay_style=args.lr_decay_style,
        start_wd=args.start_weight_decay,
        end_wd=args.end_weight_decay,
        wd_incr_steps=wd_incr_steps,
        wd_incr_style=args.weight_decay_incr_style,
        use_checkpoint_opt_param_scheduler=args.use_checkpoint_opt_param_scheduler,
        override_opt_param_scheduler=args.override_opt_param_scheduler)

    return opt_param_scheduler


def setup_model_and_optimizer(model_provider_func,
                              model_type,
                              no_wd_decay_cond=None,
                              scale_lr_cond=None,
                              lr_mult=1.0):
    """Setup model and optimizer."""
    args = get_args()

    model = get_model(model_provider_func, model_type)
    unwrapped_model = unwrap_model(model)

    optimizer = get_megatron_optimizer(model, no_wd_decay_cond,
                                       scale_lr_cond, lr_mult)
    opt_param_scheduler = get_optimizer_param_scheduler(optimizer)

    if args.load is not None:
        timers = get_timers()
        timers('load-checkpoint', log_level=0).start(barrier=True)
        args.iteration, args.num_floating_point_operations_so_far = load_checkpoint(
            model, optimizer, opt_param_scheduler)
        timers('load-checkpoint').stop(barrier=True)
        timers.log(['load-checkpoint'])
    else:
        args.iteration = 0
        args.num_floating_point_operations_so_far = 0

    # get model without FP16 and/or DDP wrappers
    if args.iteration == 0 and len(unwrapped_model) == 1 \
        and hasattr(unwrapped_model[0], 'init_state_dict_from_bert'):
        print_rank_0("Initializing ICT from pretrained BERT model")
        unwrapped_model[0].init_state_dict_from_bert()
        if args.fp16:
            optimizer.reload_model_params()

    return model, optimizer, opt_param_scheduler



def train_step(forward_step_func, data_iterator,
               model, optimizer, opt_param_scheduler, config):
    """Single training step."""
    args = get_args()
    timers = get_timers()

    # Set grad to zero.
    for model_chunk in model:
        # If using distributed optimizer, don't zero buffer here; zeroing of buffer is
        # handled automatically by the optimizer after all-gathers finish.
        # Otherwise, zero the buffer.
        model_chunk.zero_grad_buffer(zero_buffer=(not args.use_distributed_optimizer))
    optimizer.zero_grad()

    # Forward pass.
    forward_backward_func = get_forward_backward_func()
    losses_reduced = forward_backward_func(
        forward_step_func=forward_step_func,
        data_iterator=data_iterator,
        model=model,
        num_microbatches=get_num_microbatches(),
        seq_length=args.seq_length,
        micro_batch_size=args.micro_batch_size,
        decoder_seq_length=args.decoder_seq_length,
        forward_only=False)

    # Empty unused memory.
    if args.empty_unused_memory_level >= 1:
        torch.cuda.empty_cache()

    # Vision gradients.
    if args.vision_pretraining and args.vision_pretraining_type == "dino":
        unwrapped_model = unwrap_model(model[0])
        unwrapped_model.cancel_gradients_last_layer(args.curr_iteration)

    # Update parameters.
    timers('optimizer', log_level=1).start(barrier=args.barrier_with_L1_time)
    update_successful, grad_norm, num_zeros_in_grad = optimizer.step(args, timers)
    timers('optimizer').stop()

    # Vision momentum.
    if args.vision_pretraining and args.vision_pretraining_type == "dino":
        unwrapped_model = unwrap_model(model[0])
        unwrapped_model.update_momentum(args.curr_iteration)

    # Update learning rate.
    if update_successful:
        increment = get_num_microbatches() * \
                    args.micro_batch_size * \
                    args.data_parallel_size
        opt_param_scheduler.step(increment=increment)
        skipped_iter = 0
    else:
        skipped_iter = 1

    # Empty unused memory.
    if args.empty_unused_memory_level >= 2:
        torch.cuda.empty_cache()

    if mpu.is_pipeline_last_stage(ignore_virtual=True):
        # Average loss across microbatches.
        loss_reduced = {}
        for key in losses_reduced[0]:
            losses_reduced_for_key = [x[key] for x in losses_reduced]
            loss_reduced[key] = sum(losses_reduced_for_key) / len(losses_reduced_for_key)
        return loss_reduced, skipped_iter, grad_norm, num_zeros_in_grad
    return {}, skipped_iter, grad_norm, num_zeros_in_grad


def training_log(loss_dict, total_loss_dict, learning_rate, iteration,
                 loss_scale, report_memory_flag, skipped_iter,
                 grad_norm, params_norm, num_zeros_in_grad):
    """Log training information such as losses, timing, ...."""
    args = get_args()
    timers = get_timers()
    writer = get_tensorboard_writer()
    wandb_writer = get_wandb_writer()
    one_logger = get_one_logger()

    # Advanced, skipped, and Nan iterations.
    advanced_iters_key = 'advanced iterations'
    skipped_iters_key = 'skipped iterations'
    nan_iters_key = 'nan iterations'
    # Advanced iterations.
    if not skipped_iter:
        total_loss_dict[advanced_iters_key] = total_loss_dict.get(
            advanced_iters_key, 0) + 1
    else:
        if advanced_iters_key not in total_loss_dict:
            total_loss_dict[advanced_iters_key] = 0
    # Skipped iterations.
    total_loss_dict[skipped_iters_key] = total_loss_dict.get(
        skipped_iters_key, 0) + skipped_iter
    # Update losses and set nan iterations
    got_nan = False
    for key in loss_dict:
        if not skipped_iter:
            total_loss_dict[key] = total_loss_dict.get(
                key, torch.tensor([0.0], dtype=torch.float, device='cuda')) + loss_dict[key]
        else:
            value = loss_dict[key].float().sum().item()
            is_nan = value == float('inf') or \
                     value == -float('inf') or \
                     value != value
            got_nan = got_nan or is_nan
    total_loss_dict[nan_iters_key] = total_loss_dict.get(
        nan_iters_key, 0) + int(got_nan)

    # Logging.
    timers_to_log = [
        'forward-backward',
        'forward-compute',
        'backward-compute',
        'batch-generator',
        'forward-recv',
        'forward-send',
        'backward-recv',
        'backward-send',
        'forward-send-forward-recv',
        'forward-send-backward-recv',
        'backward-send-forward-recv',
        'backward-send-backward-recv',
        'forward-backward-send-forward-backward-recv',
        'layernorm-grads-all-reduce',
        'embedding-grads-all-reduce',
        'all-grads-sync',
        'params-all-gather',
        'optimizer-copy-to-main-grad',
        'optimizer-unscale-and-check-inf',
        'optimizer-clip-main-grad',
        'optimizer-count-zeros',
        'optimizer-inner-step',
        'optimizer-copy-main-to-model-params',
        'optimizer']

    # Calculate batch size.
    batch_size = args.micro_batch_size * args.data_parallel_size * \
        get_num_microbatches()

    # Track app tag & app tag ID
    if one_logger:
        job_name = os.environ.get('SLURM_JOB_NAME', None)
        current_app_tag = f'{job_name}_{batch_size}_{args.world_size}'
        one_logger.log_app_tag(current_app_tag)

    total_iterations = total_loss_dict[advanced_iters_key] + \
                       total_loss_dict[skipped_iters_key]

    # Tensorboard values.
    # Timer requires all the ranks to call.
    if args.log_timers_to_tensorboard and \
       (iteration % args.tensorboard_log_interval == 0):
        timers.write(timers_to_log, writer, iteration,
                     normalizer=total_iterations)
    if writer and (iteration % args.tensorboard_log_interval == 0):
        if wandb_writer:
            wandb_writer.log({'samples vs steps': args.consumed_train_samples},
                             iteration)
        if args.log_learning_rate_to_tensorboard:
            writer.add_scalar('learning-rate', learning_rate, iteration)
            writer.add_scalar('learning-rate vs samples', learning_rate,
                              args.consumed_train_samples)
            if wandb_writer:
                wandb_writer.log({'learning-rate': learning_rate}, iteration)
        if args.log_batch_size_to_tensorboard:
            writer.add_scalar('batch-size', batch_size, iteration)
            writer.add_scalar('batch-size vs samples', batch_size,
                              args.consumed_train_samples)
            if wandb_writer:
                wandb_writer.log({'batch-size': batch_size}, iteration)
        for key in loss_dict:
            writer.add_scalar(key , loss_dict[key], iteration)
            writer.add_scalar(key + ' vs samples', loss_dict[key],
                              args.consumed_train_samples)
            if wandb_writer:
                wandb_writer.log({key: loss_dict[key]}, iteration)
        if args.log_loss_scale_to_tensorboard:
            writer.add_scalar('loss-scale', loss_scale, iteration)
            writer.add_scalar('loss-scale vs samples', loss_scale,
                              args.consumed_train_samples)
            if wandb_writer:
                wandb_writer.log({'loss-scale': loss_scale}, iteration)
        if args.log_world_size_to_tensorboard:
            writer.add_scalar('world-size', args.world_size, iteration)
            writer.add_scalar('world-size vs samples', args.world_size,
                              args.consumed_train_samples)
            if wandb_writer:
                wandb_writer.log({'world-size': args.world_size}, iteration)
        if grad_norm is not None:
            writer.add_scalar('grad-norm', grad_norm, iteration)
            writer.add_scalar('grad-norm vs samples', grad_norm,
                              args.consumed_train_samples)
            if wandb_writer:
                wandb_writer.log({'grad-norm': grad_norm}, iteration)
        if num_zeros_in_grad is not None:
            writer.add_scalar('num-zeros', num_zeros_in_grad, iteration)
            writer.add_scalar('num-zeros vs samples', num_zeros_in_grad,
                              args.consumed_train_samples)
            if wandb_writer:
                wandb_writer.log({'num-zeros': num_zeros_in_grad}, iteration)
        if params_norm is not None:
            writer.add_scalar('params-norm', params_norm, iteration)
            writer.add_scalar('params-norm vs samples', params_norm,
                              args.consumed_train_samples)
            if wandb_writer:
                wandb_writer.log({'params-norm': params_norm}, iteration)
        if args.log_memory_to_tensorboard:
            mem_stats = torch.cuda.memory_stats()
            writer.add_scalar(
                "mem-reserved-bytes",
                mem_stats["reserved_bytes.all.current"],
                iteration,
            )
            writer.add_scalar(
                "mem-allocated-bytes",
                mem_stats["allocated_bytes.all.current"],
                iteration,
            )
            writer.add_scalar(
                "mem-allocated-count",
                mem_stats["allocation.all.current"],
                iteration,
            )

    if iteration % args.log_interval == 0:
        elapsed_time = timers('interval-time').elapsed(barrier=True)
        elapsed_time_per_iteration = elapsed_time / total_iterations

        throughput = num_floating_point_operations(args, batch_size) / (
            elapsed_time_per_iteration * 10**12 * args.world_size)
        tokens_per_sec_per_gpu = (args.seq_length * batch_size) / args.world_size / elapsed_time_per_iteration
        if args.log_timers_to_tensorboard:
            if writer:
                writer.add_scalar('iteration-time',
                                  elapsed_time_per_iteration, iteration)
            if wandb_writer:
                wandb_writer.log({'iteration-time': elapsed_time_per_iteration},
                                 iteration)
        log_string = ' iteration {:8d}/{:8d} |'.format(
            iteration, args.train_iters)
        log_string += ' consumed samples: {:12d} |'.format(
            args.consumed_train_samples)
        log_string += ' elapsed time per iteration (ms): {:.1f} |'.format(
            elapsed_time_per_iteration * 1000.0)
        log_string += f' throughput per GPU (TFLOP/s/GPU): {throughput:.1f} |'
        if args.log_timers_to_tensorboard:
            if writer:
                writer.add_scalar('throughput', throughput, iteration)
            if wandb_writer:
                wandb_writer.log({'throughput': throughput}, iteration)
        log_string += ' tokens-per-second-per-gpu: {:.2f} |'.format(tokens_per_sec_per_gpu)
        if wandb_writer:
            wandb_writer.log({'tokens_per_sec_per_gpu': tokens_per_sec_per_gpu}, iteration)
        log_string += ' learning rate: {:.3E} |'.format(learning_rate)
        log_string += ' global batch size: {:5d} |'.format(batch_size)
        for key in total_loss_dict:
            if key not in [advanced_iters_key, skipped_iters_key,
                           nan_iters_key]:
                avg = total_loss_dict[key].item() / \
                      float(max(1, total_loss_dict[advanced_iters_key]))
                if avg > 0.0:
                    log_string += ' {}: {:.6E} |'.format(key, avg)
                total_loss_dict[key] = torch.tensor([0.0], dtype=torch.float, device='cuda')
        log_string += ' loss scale: {:.1f} |'.format(loss_scale)
        if grad_norm is not None:
            log_string += ' grad norm: {:.3f} |'.format(grad_norm)
        if num_zeros_in_grad is not None:
            log_string += ' num zeros: {:.1f} |'.format(num_zeros_in_grad)
        if params_norm is not None:
            log_string += ' params norm: {:.3f} |'.format(params_norm)
        log_string += ' number of skipped iterations: {:3d} |'.format(
            total_loss_dict[skipped_iters_key])
        log_string += ' number of nan iterations: {:3d} |'.format(
            total_loss_dict[nan_iters_key])
        total_loss_dict[advanced_iters_key] = 0
        total_loss_dict[skipped_iters_key] = 0
        total_loss_dict[nan_iters_key] = 0
        print_rank_last(log_string)
        if report_memory_flag and learning_rate > 0.:
            # Report memory after optimizer state has been initialized.
            if torch.distributed.get_rank() == 0:
                num_microbatches = get_num_microbatches()
                report_theoretical_memory(args, num_microbatches=num_microbatches, verbose=True)
            report_memory('(after {} iterations)'.format(iteration))
            report_memory_flag = False
        timers.log(timers_to_log, normalizer=args.log_interval)

    return report_memory_flag


def compute_throughputs_and_append_to_progress_log(iteration,
                                                   num_floating_point_operations_so_far):
    args = get_args()
    if args.save is None:
        return

    # Compute job throughput.
    # args.num_floating_point_operations_so_far keeps track of floating-point operations
    # completed at the start of job.
    global _TRAIN_START_TIME
    job_throughput = \
        (num_floating_point_operations_so_far -
         args.num_floating_point_operations_so_far) / (
            (time.time() - _TRAIN_START_TIME) * 10**12 * args.world_size)

    # Compute cumulative throughput since jobs of this world size were launched.
    # `get_start_time_from_progress_log` returns start time and number of floating-point
    # operations of first job of this world size.
    start_time, start_num_floating_point_operations = get_start_time_from_progress_log()
    elapsed_time = (datetime.now() - start_time).total_seconds()
    cumulative_throughput = \
        (num_floating_point_operations_so_far -
         start_num_floating_point_operations) / (
            elapsed_time * 10**12 * args.world_size)

    tokens_so_far = args.consumed_train_samples * args.seq_length

    append_to_progress_log(f"Saved checkpoint\tIteration: {iteration}\t"
                           f"Job throughput: {job_throughput:.1f} TFLOP/s/GPU\t"
                           f"Cumulative throughput: {cumulative_throughput:.1f} TFLOP/s/GPU\t"
                           f"Floating-point operations: {num_floating_point_operations_so_far:.2e}\t"
                           f"Tokens (in billions): {tokens_so_far / 10**9:.2f}")


def save_checkpoint_and_time(iteration, model, optimizer, opt_param_scheduler,
                             num_floating_point_operations_so_far):
    args = get_args()
    timers = get_timers()
    # Extra barrier is added to make sure all ranks report the max time.
    timers('save-checkpoint', log_level=0).start(barrier=True)
    save_checkpoint(iteration, model, optimizer, opt_param_scheduler,
                    num_floating_point_operations_so_far)
    timers('save-checkpoint').stop(barrier=True)
    timers.log(['save-checkpoint'])

    if args.log_progress:
        compute_throughputs_and_append_to_progress_log(iteration,
                                                       num_floating_point_operations_so_far)


def train(forward_step_func, model, optimizer, opt_param_scheduler,
          train_data_iterator, valid_data_iterator,
          process_non_loss_data_func, config):
    """Train the model function."""
    args = get_args()
    timers = get_timers()

    # Write args to tensorboard
    write_args_to_tensorboard()

    # Turn on training mode which enables dropout.
    for model_module in model:
        model_module.train()

    # Tracking loss.
    total_loss_dict = {}

    # Iterations.
    iteration = args.iteration
    one_logger = get_one_logger()
    if one_logger:
        iteration_start = iteration
        train_samples_start = args.consumed_train_samples
        train_samples_target = args.train_samples
        one_logger.log_metrics({
            'train_samples_start': args.consumed_train_samples,
            'train_iterations_start': iteration,
            'train_samples_target': train_samples_target,
            'train_iterations_target': args.train_iters,
        })

    num_floating_point_operations_so_far = args.num_floating_point_operations_so_far

    # Setup some training config params
    config.grad_scale_func = optimizer.scale_loss
    config.timers = timers
    if isinstance(model[0], DDP) and args.overlap_grad_reduce:
        assert config.no_sync_func is None, \
            ('When overlap_grad_reduce is True, config.no_sync_func must be None; '
             'a custom no_sync_func is not supported when overlapping grad-reduce')
        config.no_sync_func = [model_chunk.no_sync for model_chunk in model]
        if len(model) == 1:
            config.no_sync_func = config.no_sync_func[0]
        if args.delay_grad_reduce:
            config.grad_sync_func = [model_chunk.start_grad_sync for model_chunk in model]
            if len(model) == 1:
                config.grad_sync_func = config.grad_sync_func[0]
    if args.overlap_param_gather and args.delay_param_gather:
        config.param_sync_func = [lambda x: optimizer.finish_param_sync(model_index, x)
                                  for model_index in range(len(model))]
        if len(model) == 1:
            config.param_sync_func = config.param_sync_func[0]
    config.finalize_model_grads_func = finalize_model_grads

    timers('interval-time', log_level=0).start(barrier=True)
    print_datetime('before the start of training step')
    report_memory_flag = True
    exit = False

    if args.manual_gc:
        # Disable the default garbage collector and perform the collection manually.
        # This is to align the timing of garbage collection across ranks.
        assert args.manual_gc_interval >= 0, \
            'Manual garbage collection interval should be laerger than or equal to 0.'
        gc.disable()
        gc.collect()

    rank = torch.distributed.get_rank()
    if args.torch_profile_dir is not None and rank in args.profile_ranks:
        os.makedirs(args.torch_profile_dir, exist_ok=True)
        def trace_fn(p: torch.profiler.profile):
            path=os.path.join(args.torch_profile_dir, f"profile_rank_{rank}_step_{iteration}")
            print(f"Saving trace to {path}")
            p.export_chrome_trace(path)

        schedule = torch.profiler.schedule(
            skip_first=0,
            warmup=args.profile_step_start,
            wait=0,
            active=args.profile_step_end-args.profile_step_start,
            repeat=1,
        )
        profiler = torch.profiler.profile(
            schedule=schedule,
            activities=[torch.profiler.ProfilerActivity.CUDA],
            on_trace_ready=trace_fn,
            with_modules=True,
        )
    else:
        profiler = None

    num_microbatches = get_num_microbatches()
<<<<<<< HEAD
    with contextlib.nullcontext() if profiler is None else profiler:
      while iteration < args.train_iters:
=======
    eval_duration = 0.0
    eval_iterations = 0
    def track_e2e_metrics():
        # Nested function to track a bunch of E2E APP metrics
        if one_logger:
            train_duration = timers('interval-time').active_time()  # overall_elapsed
            train_samples = args.consumed_train_samples - train_samples_start
            train_iterations = iteration - iteration_start
            train_iterations_time_msecs_avg = (train_duration * 1000.0) / train_iterations
            if eval_iterations:
                validation_iterations_time_msecs_avg = (eval_duration * 1000.0) / eval_iterations
            else:
                validation_iterations_time_msecs_avg = None

            one_logger.log_metrics({
                'train_iterations_end': iteration,
                'train_samples_end': args.consumed_train_samples,
                'train_iterations': train_iterations,
                'train_samples': train_samples,
                'train_iterations_time_msecs_avg': train_iterations_time_msecs_avg,
                'validation_iterations_time_msecs_avg': validation_iterations_time_msecs_avg
            })

    while iteration < args.train_iters:
>>>>>>> cb995d57
        if args.profile and \
           iteration == args.profile_step_start and \
           torch.distributed.get_rank() in args.profile_ranks:
            torch.cuda.cudart().cudaProfilerStart()
            torch.autograd.profiler.emit_nvtx(record_shapes=True).__enter__()

        # Update number of microbatches first without consistency check to decide if a
        # checkpoint should be saved. If the number of microbatches is different
        # from the previous iteration, save a checkpoint. Then run consistency check
        # to make sure training configuration is still valid.
        update_num_microbatches(args.consumed_train_samples, consistency_check=False)
        if get_num_microbatches() != num_microbatches and iteration != 0:
            assert get_num_microbatches() > num_microbatches, \
                "number of microbatches should be increasing due to batch size rampup"
            save_checkpoint_and_time(iteration, model, optimizer,
                                     opt_param_scheduler)
        num_microbatches = get_num_microbatches()
        update_num_microbatches(args.consumed_train_samples, consistency_check=True)

        args.curr_iteration = iteration
        loss_dict, skipped_iter, grad_norm, num_zeros_in_grad = \
            train_step(forward_step_func,
                       train_data_iterator,
                       model,
                       optimizer,
                       opt_param_scheduler,
                       config)
        iteration += 1
        batch_size = mpu.get_data_parallel_world_size() * \
                     args.micro_batch_size * \
                     get_num_microbatches()
        args.consumed_train_samples += batch_size
        num_floating_point_operations_so_far += num_floating_point_operations(args, batch_size)

        # Logging.
        loss_scale = optimizer.get_loss_scale().item()
        params_norm = None
        if args.log_params_norm:
            params_norm = calc_params_l2_norm(model)

        if iteration % args.log_interval == 0:
            track_e2e_metrics()

        report_memory_flag = training_log(loss_dict, total_loss_dict,
                                          optimizer.param_groups[0]['lr'],
                                          iteration, loss_scale,
                                          report_memory_flag, skipped_iter,
                                          grad_norm, params_norm, num_zeros_in_grad)

        if profiler is not None:
            profiler.step()

        save_tensor_logs(f"train_{iteration}")

        # Autoresume
        if args.adlr_autoresume and \
           (iteration % args.adlr_autoresume_interval == 0):
            check_adlr_autoresume_termination(iteration, model, optimizer,
                                              opt_param_scheduler)

        # Evaluation
        if args.eval_interval and iteration % args.eval_interval == 0 and \
           args.do_valid:
            timers('interval-time').stop()
            if args.use_distributed_optimizer and args.overlap_param_gather:
                optimizer.disable_pre_hook()
            if args.manual_gc and args.manual_gc_eval:
                # Collect all objects.
                gc.collect()
            prefix = 'iteration {}'.format(iteration)
            timers('eval-time', log_level=0).start(barrier=True)
            evaluate_and_print_results(prefix, forward_step_func,
                                       valid_data_iterator, model,
                                       iteration, process_non_loss_data_func,
                                       config, False)
            eval_duration += timers('eval-time').elapsed()
            eval_iterations += args.eval_iters
            timers('eval-time').stop()
            if args.manual_gc and args.manual_gc_eval:
                # Collect only the objects created and used in evaluation.
                gc.collect(generation=0)
            if args.use_distributed_optimizer and args.overlap_param_gather:
                optimizer.enable_pre_hook()
            timers('interval-time', log_level=0).start(barrier=True)

        # Checkpointing
        saved_checkpoint = False
        if args.exit_signal_handler:
            signal_handler = get_signal_handler()
            if any(signal_handler.signals_received()):
                save_checkpoint_and_time(iteration, model, optimizer,
                                         opt_param_scheduler,
                                         num_floating_point_operations_so_far)
                print_datetime('exiting program after receiving SIGTERM.')
                exit = True
                break

        if args.save and args.save_interval and \
           iteration % args.save_interval == 0:
            timers('interval-time').stop()
            save_checkpoint_and_time(iteration, model, optimizer,
                                     opt_param_scheduler,
                                     num_floating_point_operations_so_far)
            saved_checkpoint = True
            timers('interval-time', log_level=0).start(barrier=True)

        # Exiting based on duration
        if args.exit_duration_in_mins:
            train_time = (time.time() - _TRAIN_START_TIME) / 60.0
            done_cuda = torch.tensor(
                [train_time > args.exit_duration_in_mins],
                dtype=torch.int, device='cuda')
            torch.distributed.all_reduce(
                done_cuda, op=torch.distributed.ReduceOp.MAX)
            done = done_cuda.item()
            if done:
                if not saved_checkpoint:
                    save_checkpoint_and_time(iteration, model, optimizer,
                                             opt_param_scheduler,
                                             num_floating_point_operations_so_far)
                print_datetime('exiting program after {} minutes'.format(train_time))
                exit = True
                break

        # Exiting based on iterations
        if args.exit_interval and iteration % args.exit_interval == 0:
            if args.save and not saved_checkpoint:
                save_checkpoint_and_time(iteration, model, optimizer,
                                         opt_param_scheduler,
                                         num_floating_point_operations_so_far)
            torch.distributed.barrier()
            print_datetime('exiting program at iteration {}'.format(iteration))
            exit = True
            break

        if args.profile and \
           iteration == args.profile_step_end and \
           torch.distributed.get_rank() in args.profile_ranks:
            torch.cuda.cudart().cudaProfilerStop()

        if args.manual_gc:
            if args.manual_gc_interval != 0 and iteration % args.manual_gc_interval == 0:
                gc.collect()

    track_e2e_metrics()

    # Flush TensorBoard and WandB writers.
    writer = get_tensorboard_writer()
    if writer:
        writer.flush()
    wandb_writer = get_wandb_writer()
    if wandb_writer:
        wandb_writer.finish()

    # Close out pre-hooks if using distributed optimizer and overlapped param gather.
    if args.use_distributed_optimizer and args.overlap_param_gather:
        optimizer.disable_pre_hook()

    # If any exit conditions (signal handler, duration, iterations) have been reached, exit.
    if exit:
        sys.exit()

    return iteration, num_floating_point_operations_so_far


def evaluate(forward_step_func,
             data_iterator,
             model,
             process_non_loss_data_func,
             config,
             verbose=False):
    """Evaluation."""
    args = get_args()
    timers = get_timers()

    timers('evaluate', log_level=0).start(barrier=True)

    if args.vision_pretraining and args.vision_pretraining_type == "dino":
        compute_feature_bank(model)

    # Turn on evaluation mode which disables dropout.
    for model_module in model:
        model_module.eval()

    total_loss_dict = {}

    # make validation batch size independent from training batch size
    eval_batch_size = args.global_batch_size
    eval_num_microbatches = eval_batch_size // \
        (args.micro_batch_size * args.data_parallel_size)

    with torch.no_grad():
        iteration = 0
        if verbose:
            print_rank_0(f'Evaluating on {args.eval_iters * eval_batch_size} samples')
        while iteration < args.eval_iters:
            iteration += 1
            if verbose:
                print_rank_0(f'Evaluating iter {iteration}/{args.eval_iters}')

            forward_backward_func = get_forward_backward_func()
            # Don't care about timing during evaluation
            config.timers = None
            loss_dicts = forward_backward_func(
                forward_step_func=forward_step_func,
                data_iterator=data_iterator,
                model=model,
                num_microbatches=eval_num_microbatches,
                seq_length=args.seq_length,
                micro_batch_size=args.micro_batch_size,
                decoder_seq_length=args.decoder_seq_length,
                forward_only=True)
            config.timers = get_timers()

            # Empty unused memory
            if args.empty_unused_memory_level >= 1:
                torch.cuda.empty_cache()

            if mpu.is_pipeline_last_stage(ignore_virtual=True):
                # Reduce across processes.
                for loss_dict in loss_dicts:
                    for key in loss_dict:
                        total_loss_dict[key] = total_loss_dict.get(
                            key, torch.tensor([0.0], dtype=torch.float, device='cuda')) + loss_dict[key]

            args.consumed_valid_samples += eval_batch_size

            if args.exit_duration_in_mins:
                train_time = (time.time() - _TRAIN_START_TIME) / 60.0
                done_cuda = torch.tensor(
                    [train_time > args.exit_duration_in_mins],
                    dtype=torch.int, device='cuda')
                torch.distributed.all_reduce(
                    done_cuda, op=torch.distributed.ReduceOp.MAX)
                done = done_cuda.item()
                if done:
                    print_rank_0('Exiting during evaluation, timelimit reached')
                    return None, None, True

        collected_non_loss_data = None
        if process_non_loss_data_func is not None and is_last_rank():
            collected_non_loss_data = forward_backward_func(
                forward_step_func=forward_step_func,
                data_iterator=data_iterator,
                model=model,
                num_microbatches=get_num_microbatches(),
                seq_length=args.seq_length,
                micro_batch_size=args.micro_batch_size,
                decoder_seq_length=args.decoder_seq_length,
                forward_only=True,
                collect_non_loss_data=True)

    # Move model back to the train mode.
    for model_module in model:
        model_module.train()

    for key in total_loss_dict:
        total_loss_dict[key] /= args.eval_iters * eval_num_microbatches

    timers('evaluate').stop()
    timers.log(['evaluate'])

    return total_loss_dict, collected_non_loss_data, False

def evaluate_and_print_results(prefix, forward_step_func,
                               data_iterator, model,
                               iteration, process_non_loss_data_func, config,
                               verbose=False, write_to_tensorboard=True):
    """Helper function to evaluate and dump results on screen."""
    args = get_args()
    if write_to_tensorboard:
        writer = get_tensorboard_writer()
    else:
        writer = None

    wandb_writer = get_wandb_writer()

    total_loss_dict, collected_non_loss_data, timelimit = evaluate(
        forward_step_func, data_iterator, model,
        process_non_loss_data_func, config, verbose)
    # Timelimit hit during evaluation
    if timelimit:
        return
    string = ' validation loss at {} | '.format(prefix)
    for key in total_loss_dict:
        string += '{} value: {:.6E} | '.format(key, total_loss_dict[key].item())
        ppl = math.exp(min(20, total_loss_dict[key].item()))
        string += '{} PPL: {:.6E} | '.format(key, ppl)
        if writer:
            writer.add_scalar('{} validation'.format(key),
                              total_loss_dict[key].item(),
                              iteration)
            writer.add_scalar('{} validation vs samples'.format(key),
                              total_loss_dict[key].item(),
                              args.consumed_train_samples)
            if args.log_validation_ppl_to_tensorboard:
                writer.add_scalar('{} validation ppl'.format(key), ppl,
                                  iteration)
                writer.add_scalar('{} validation ppl vs samples'.format(key),
                                  ppl, args.consumed_train_samples)
            if wandb_writer and is_last_rank():
                wandb_writer.log({
                    '{} validation'.format(key): total_loss_dict[key].item()},
                    iteration)

    if process_non_loss_data_func is not None and writer and is_last_rank():
        process_non_loss_data_func(collected_non_loss_data, iteration, writer)

    length = len(string) + 1
    print_rank_last('-' * length)
    print_rank_last(string)
    print_rank_last('-' * length)


def cyclic_iter(iter):
    while True:
        for x in iter:
            yield x


def build_train_valid_test_datasets(build_train_valid_test_datasets_provider):
    """Build pretraining datasets."""

    args = get_args()

    # Number of train/valid/test samples.
    if args.train_samples:
        train_samples = args.train_samples
    else:
        train_samples = args.train_iters * args.global_batch_size
    eval_iters = (args.train_iters // args.eval_interval + 1) * \
                 args.eval_iters
    test_iters = args.eval_iters
    train_val_test_num_samples = [train_samples,
                                  eval_iters * args.global_batch_size,
                                  test_iters * args.global_batch_size]
    print_rank_0(' > datasets target sizes (minimum size):')
    print_rank_0('    train:      {}'.format(train_val_test_num_samples[0]))
    print_rank_0('    validation: {}'.format(train_val_test_num_samples[1]))
    print_rank_0('    test:       {}'.format(train_val_test_num_samples[2]))

    # Build the datasets.
    return build_train_valid_test_datasets_provider(train_val_test_num_samples)


def build_train_valid_test_data_loaders(
        build_train_valid_test_datasets_provider):
    """Build pretraining data loaders."""

    args = get_args()

    (train_dataloader, valid_dataloader, test_dataloader) = (None, None, None)

    print_rank_0('> building train, validation, and test datasets ...')

    # Backward compatibility, assume fixed batch size.
    if args.iteration > 0 and args.consumed_train_samples == 0:
        assert args.train_samples is None, \
            'only backward compatiblity support for iteration-based training'
        args.consumed_train_samples = args.iteration * args.global_batch_size
    if args.iteration > 0 and args.consumed_valid_samples == 0:
        if args.train_samples is None:
            args.consumed_valid_samples = (args.iteration // args.eval_interval) * \
                args.eval_iters * args.global_batch_size

    # Rely on distributed-aware core datasets, temporary
    is_distributed = getattr(build_train_valid_test_datasets_provider, "is_distributed", False)

    # Construct the data pipeline
    if is_distributed or mpu.get_tensor_model_parallel_rank() == 0:

        # Build datasets.
        train_ds, valid_ds, test_ds = build_train_valid_test_datasets(
            build_train_valid_test_datasets_provider)
        # Build dataloders.
        train_dataloader = build_pretraining_data_loader(
            train_ds, args.consumed_train_samples)
        if args.skip_train:
            valid_dataloader = build_pretraining_data_loader(valid_ds, 0, num_workers=args.valid_num_workers)
        else:
            valid_dataloader = build_pretraining_data_loader(
                valid_ds, args.consumed_valid_samples, num_workers=args.valid_num_workers)
        test_dataloader = build_pretraining_data_loader(test_ds, 0)

        # Flags to know if we need to do training/validation/testing.
        do_train = train_dataloader is not None and args.train_iters > 0
        do_valid = valid_dataloader is not None and args.eval_iters > 0
        do_test = test_dataloader is not None and args.eval_iters > 0
        flags = torch.tensor(
            [int(do_train), int(do_valid), int(do_test)],
            dtype=torch.long, device='cuda')
    else:
        flags = torch.tensor([0, 0, 0], dtype=torch.long, device='cuda')

    torch.distributed.broadcast(flags, 0)

    args.do_train = getattr(args, "do_train", False) or flags[0].item()
    args.do_valid = getattr(args, "do_valid", False) or flags[1].item()
    args.do_test = getattr(args, "do_test", False) or flags[2].item()

    return train_dataloader, valid_dataloader, test_dataloader


def build_train_valid_test_data_iterators(
        build_train_valid_test_datasets_provider):
    """Build pretraining data iterators."""

    args = get_args()

    # Build loaders.
    train_dataloader, valid_dataloader, test_dataloader = \
        build_train_valid_test_data_loaders(
            build_train_valid_test_datasets_provider)

    # Build iterators.
    dl_type = args.dataloader_type
    assert dl_type in ['single', 'cyclic']

    if train_dataloader is not None:
        train_data_iterator = iter(train_dataloader) if dl_type == 'single' \
                              else iter(cyclic_iter(train_dataloader))
    else:
        train_data_iterator = None

    if valid_dataloader is not None:
        valid_data_iterator = iter(valid_dataloader) if dl_type == 'single' \
                              else iter(cyclic_iter(valid_dataloader))
    else:
        valid_data_iterator = None

    if test_dataloader is not None:
        test_data_iterator = iter(test_dataloader) if dl_type == 'single' \
                             else iter(cyclic_iter(test_dataloader))
    else:
        test_data_iterator = None

    return train_data_iterator, valid_data_iterator, test_data_iterator<|MERGE_RESOLUTION|>--- conflicted
+++ resolved
@@ -202,19 +202,17 @@
         time.time() - _TRAIN_START_TIME))
     print_datetime('after megatron is initialized')
 
-<<<<<<< HEAD
+    args = get_args()
+    timers = get_timers()
+
     if args.structured_logs_dir is not None:
         reset_tensor_stats_logging()
-=======
-    args = get_args()
-    timers = get_timers()
 
     one_logger = get_one_logger()
     if one_logger:
         one_logger.log_metrics({
             'train_iterations_warmup': 5
         })
->>>>>>> cb995d57
 
     # Model, optimizer, and learning rate.
     timers('model-and-optimizer-setup', log_level=0).start(barrier=True)
@@ -294,7 +292,6 @@
                                    verbose=True, write_to_tensorboard=not args.skip_train)
 
 
-<<<<<<< HEAD
 def save_tensor_logs(step:str):
     args=get_args()
     if args.structured_logs_dir is not None and (tensor_log_stats:=get_logged_tensor_stats()):
@@ -302,8 +299,6 @@
         os.makedirs(tensor_logs_dir, exist_ok=True)
         torch.save(tensor_log_stats, os.path.join(tensor_logs_dir, f"tensor_logs_{step}.pt"))
         reset_tensor_stats_logging()
-=======
->>>>>>> cb995d57
 
 def update_train_iters(args):
 
@@ -961,10 +956,8 @@
         profiler = None
 
     num_microbatches = get_num_microbatches()
-<<<<<<< HEAD
     with contextlib.nullcontext() if profiler is None else profiler:
       while iteration < args.train_iters:
-=======
     eval_duration = 0.0
     eval_iterations = 0
     def track_e2e_metrics():
@@ -989,7 +982,6 @@
             })
 
     while iteration < args.train_iters:
->>>>>>> cb995d57
         if args.profile and \
            iteration == args.profile_step_start and \
            torch.distributed.get_rank() in args.profile_ranks:
