# Copyright (c) 2023, NVIDIA CORPORATION. All rights reserved.

"""Megatron tokenizers."""

from abc import ABC
from abc import abstractmethod

<<<<<<< HEAD
from transformers import PreTrainedTokenizerFast
from .bert_tokenization import FullTokenizer as FullBertTokenizer
from .gpt2_tokenization import GPT2Tokenizer

FIM_PREFIX = "<fim_prefix>"
FIM_MIDDLE = "<fim_middle>"
FIM_SUFFIX = "<fim_suffix>"
FIM_PAD = "<fim_pad>"
EOD = "<|endoftext|>"
=======
from megatron.core.datasets.megatron_tokenizer import MegatronTokenizer

from .bert_tokenization import FullTokenizer as FullBertTokenizer
from .gpt2_tokenization import GPT2Tokenizer

>>>>>>> cb995d57

def build_tokenizer(args):
    """Initialize tokenizer."""
    if args.rank == 0:
        print('> building {} tokenizer ...'.format(args.tokenizer_type),
              flush=True)

    # Select and instantiate the tokenizer.
    if args.tokenizer_type == 'BertWordPieceLowerCase':
        assert args.vocab_file is not None
        tokenizer = _BertWordPieceTokenizer(vocab_file=args.vocab_file,
                                            lower_case=True,
                                            vocab_extra_ids=args.vocab_extra_ids)
    elif args.tokenizer_type == 'BertWordPieceCase':
        assert args.vocab_file is not None
        tokenizer = _BertWordPieceTokenizer(vocab_file=args.vocab_file,
                                            lower_case=False,
                                            vocab_extra_ids=args.vocab_extra_ids)
    elif args.tokenizer_type == 'GPT2BPETokenizer':
        assert args.vocab_file is not None
        assert args.merge_file is not None
        tokenizer = _GPT2BPETokenizer(args.vocab_file, args.merge_file)
    elif args.tokenizer_type == 'GPT2BPETokenizerWithFIM':
        assert args.vocab_file is not None
        assert args.merge_file is not None
        tokenizer = _GPT2BPETokenizer(args.vocab_file, args.merge_file, special_tokens=[FIM_PREFIX, FIM_MIDDLE, FIM_SUFFIX, FIM_PAD])
    elif args.tokenizer_type == "TokenizerFromFile":
        assert args.tokenizer_file is not None
        tokenizer = _HFTokenizer(args.tokenizer_file, special_tokens=[EOD])
    elif args.tokenizer_type == "TokenizerFromFileWithFIM":
        assert args.tokenizer_file is not None
        tokenizer = _HFTokenizer(args.tokenizer_file, special_tokens=[EOD, FIM_PREFIX, FIM_MIDDLE, FIM_SUFFIX, FIM_PAD])
    elif args.tokenizer_type == 'SentencePieceTokenizer':
        assert args.tokenizer_model is not None
        tokenizer = _SentencePieceTokenizer(args.tokenizer_model, vocab_extra_ids=args.vocab_extra_ids)
    elif args.tokenizer_type == 'GPTSentencePieceTokenizer':
        assert args.tokenizer_model is not None
        tokenizer = _GPTSentencePieceTokenizer(args.tokenizer_model)
    elif args.tokenizer_type == 'Llama2Tokenizer':
        assert args.tokenizer_model is not None
        tokenizer = _Llama2Tokenizer(args.tokenizer_model)
    elif args.tokenizer_type == 'NullTokenizer':
        assert args.vocab_size is not None
        tokenizer = _NullTokenizer(args.vocab_size)
    else:
        raise NotImplementedError('{} tokenizer is not '
                                  'implemented.'.format(args.tokenizer_type))

    # Add vocab size (if not already set from a checkpoint).
    if getattr(args, "padded_vocab_size", None) is None:
        # TODO: For most tokenizers, vocab_size does not take special_tokens into account.
        #   Might cause an issue if vocab_size + len(special_tokens) exceeds padded_vocab_size?
        args.padded_vocab_size = _vocab_size_with_padding(tokenizer.vocab_size,
                                                          args)

    return tokenizer


def _vocab_size_with_padding(orig_vocab_size, args):
    """Pad vocab size so it is divisible by model parallel size and
    still having GPU friendly size."""

    after = orig_vocab_size
    multiple = args.make_vocab_size_divisible_by * \
        args.tensor_model_parallel_size
    while (after % multiple) != 0:
        after += 1
    if args.rank == 0:
        print(' > padded vocab (size: {}) with {} dummy tokens '
              '(new size: {})'.format(
                  orig_vocab_size, after - orig_vocab_size, after), flush=True)
    return after


class _BertWordPieceTokenizer(MegatronTokenizer):
    """Original BERT wordpiece tokenizer."""

    def __init__(self, vocab_file, lower_case=True, vocab_extra_ids=0):
        super().__init__(vocab_file, lower_case=lower_case, vocab_extra_ids=vocab_extra_ids)
        self.tokenizer = FullBertTokenizer(vocab_file, do_lower_case=lower_case)
        self.cls_id = self.tokenizer.vocab['[CLS]']
        self.sep_id = self.tokenizer.vocab['[SEP]']
        self.pad_id = self.tokenizer.vocab['[PAD]']
        self.mask_id = self.tokenizer.vocab['[MASK]']
        self._additional_special_tokens = []

        # (dsachan) Add BOS and EOS tokens
        SPECIAL_TOKENS = {'eos_token': '[EOS]',
                          'bos_token': '[BOS]'}
        self._bos_token = '[BOS]'
        self.add_token(self._bos_token)
        self._bos_token_id = self.vocab.get(self._bos_token)

        self._eos_token = '[EOS]'
        self.add_token(self._eos_token)
        self._eos_token_id = self.vocab.get(self._eos_token)

        # (dsachan) Add additional special tokens
        # These can be used as sentinel tokens in T5 model inputs
        additional_special_tokens = []
        additional_special_tokens.extend(
            ["<extra_id_{}>".format(i) for i in range(vocab_extra_ids)])
        self.add_additional_special_tokens(additional_special_tokens)

    def add_token(self, token):
        if token not in self.vocab:
            self.inv_vocab[self.vocab_size] = token
            # self.vocab_size comes from len(vocab)
            # and it will increase as we add elements
            self.vocab[token] = self.vocab_size

    def add_additional_special_tokens(self, tokens_list):
        setattr(self, "additional_special_tokens", tokens_list)
        for value in tokens_list:
            self.add_token(value)

    @property
    def vocab_size(self):
        return self.tokenizer.vocab_size()

    @property
    def vocab(self):
        return self.tokenizer.vocab

    @property
    def inv_vocab(self):
        return self.tokenizer.inv_vocab

    def tokenize(self, text):
        text_tokens = self.tokenizer.tokenize(text)
        return self.tokenizer.convert_tokens_to_ids(text_tokens)

    def decode(self, ids):
        tokens = self.tokenizer.convert_ids_to_tokens(ids)
        return self.tokenizer.convert_tokens_to_string(tokens)

    def decode_token_ids(self, token_ids):
        tokens = self.tokenizer.convert_ids_to_tokens(token_ids)
        exclude_list = ['[PAD]', '[CLS]']
        non_pads = [t for t in tokens if t not in exclude_list]

        result = ""
        for s in non_pads:
            if s.startswith("##"):
                result += s[2:]
            else:
                result += " " + s

        return result

    @property
    def cls(self):
        return self.cls_id

    @property
    def sep(self):
        return self.sep_id

    @property
    def pad(self):
        return self.pad_id

    @property
    def mask(self):
        return self.mask_id

    @property
    def bos(self):
        """ Id of the beginning of sentence token in the vocabulary."""
        return self._bos_token_id

    @property
    def eos(self):
        """ Id of the end of sentence token in the vocabulary."""
        return self._eos_token_id

    @property
    def bos_token(self):
        """ Beginning of sentence token id """
        return self._bos_token

    @property
    def eos_token(self):
        """ End of sentence token id """
        return self._eos_token

    @property
    def additional_special_tokens(self):
        """ All the additional special tokens you may want to use (list of strings)."""
        return self._additional_special_tokens

    @property
    def additional_special_tokens_ids(self):
        """ Ids of all the additional special tokens in the vocabulary (list of integers)."""
        return [self.vocab.get(token) for token in self._additional_special_tokens]

    @additional_special_tokens.setter
    def additional_special_tokens(self, value):
        self._additional_special_tokens = value


class _GPT2BPETokenizer(MegatronTokenizer):
    """Original GPT2 BPE tokenizer."""

<<<<<<< HEAD
    def __init__(self, vocab_file, merge_file, special_tokens=None):
        name = 'GPT2 BPE'
        super().__init__(name)
=======
    def __init__(self, vocab_file, merge_file):
        super().__init__(vocab_file, merge_file)
>>>>>>> cb995d57

        special_tokens = special_tokens if special_tokens is not None else []
        self.tokenizer = GPT2Tokenizer(vocab_file, merge_file, errors='replace',
                                       special_tokens=special_tokens, max_len=None)
        self.eod_id = self.tokenizer.encoder['<|endoftext|>']
        self.special_tokens = self.tokenizer.special_tokens

    @property
    def vocab_size(self):
        return len(self.tokenizer.encoder)

    @property
    def vocab(self):
        return self.tokenizer.encoder

    @property
    def inv_vocab(self):
        return self.tokenizer.decoder

    def tokenize(self, text):
        return self.tokenizer.encode(text)

    def detokenize(self, token_ids):
        return self.tokenizer.decode(token_ids)

    @property
    def eod(self):
        return self.eod_id


<<<<<<< HEAD
class _HFTokenizer(AbstractTokenizer):
    """HF Tokenizer."""

    def __init__(self, tokenizer_file, special_tokens=None):
        name = 'HF Tokenizer'
        super().__init__(name)

        special_tokens = special_tokens if special_tokens is not None else []
        self.tokenizer = PreTrainedTokenizerFast(tokenizer_file=tokenizer_file, errors='replace', max_len=None)
        self.tokenizer.add_special_tokens({'additional_special_tokens': special_tokens})
        self.eod_id = self.tokenizer.vocab[EOD]
        # Token->id mapping for additional special-tokens
        self.special_tokens = {
            tok: self.tokenizer.vocab[tok] for tok in special_tokens
        }
        self._inv_vocab = {v: k for k, v in self.tokenizer.vocab.items()}

    @property
    def vocab_size(self):
        return len(self.tokenizer)

    @property
    def vocab(self):
        return self.tokenizer.vocab

    @property
    def inv_vocab(self):
        return self._inv_vocab

    def tokenize(self, text):
        return self.tokenizer.encode(text)

    def detokenize(self, token_ids):
        return self.tokenizer.decode(token_ids)

    @property
    def eod(self):
        return self.eod_id


class _SentencePieceTokenizer(AbstractTokenizer):
=======
class _SentencePieceTokenizer(MegatronTokenizer):
>>>>>>> cb995d57
    """SentencePieceTokenizer-Megatron wrapper"""

    def __init__(self, model_file, vocab_extra_ids=0):
        super().__init__(model_file, vocab_extra_ids=vocab_extra_ids)

        import sentencepiece
        self.tokenizer = sentencepiece.SentencePieceProcessor(model_file=model_file)
        self._initalize(vocab_extra_ids)

    def _populate_vocab(self):
        self._vocab = {}
        self._inv_vocab = {}

        for i in range(len(self.tokenizer)):
            t = self.tokenizer.id_to_piece(i)
            self._inv_vocab[i] = t
            self._vocab[t] = i

    def _initalize(self, vocab_extra_ids):
        self._populate_vocab()
        self._special_tokens = {}
        self._inv_special_tokens = {}

        self._t5_tokens = []

        def _add_special_token(t):
            if t not in self._vocab:
                next_id = len(self._vocab)
                self._vocab[t] = next_id
                self._inv_vocab[next_id] = t
            self._special_tokens[t] = self._vocab[t]
            self._inv_special_tokens[self._vocab[t]] = t

        _add_special_token('<CLS>')
        self._cls_id = self._vocab['<CLS>']
        _add_special_token('<SEP>')
        self._sep_id = self._vocab['<SEP>']
        _add_special_token('<EOD>')
        self._eod_id = self._vocab['<EOD>']
        _add_special_token('<MASK>')
        self._mask_id = self._vocab['<MASK>']

        pad_id = self.tokenizer.pad_id()
        try:
            pad_token = self.tokenizer.id_to_piece(pad_id)
        except IndexError:
            pad_token = '<PAD>'
        _add_special_token(pad_token)
        self._pad_id = self._vocab[pad_token]

        bos_id = self.tokenizer.bos_id()
        try:
            bos_token = self.tokenizer.id_to_piece(bos_id)
        except IndexError:
            bos_token = '<BOS>'
        _add_special_token(bos_token)
        self._bos_id = self._vocab[bos_token]

        eos_id = self.tokenizer.eos_id()
        try:
            eos_token = self.tokenizer.id_to_piece(eos_id)
        except IndexError:
            eos_token = '<EOS>'
        _add_special_token(eos_token)
        self._eos_id = self._vocab[eos_token]

        for i in range(vocab_extra_ids):
            t = "<extra_id_{}>".format(i)
            _add_special_token(t)
            self._t5_tokens += [t]

    @property
    def vocab_size(self):
        return len(self._vocab)

    @property
    def vocab(self):
        return self._vocab

    @property
    def inv_vocab(self):
        return self._inv_vocab

    @property
    def decoder(self):
        return self._inv_vocab

    @property
    def encoder(self):
        return self._vocab

    # From:
    # https://github.com/NVIDIA/NeMo/blob/c8fa217e811d60d11d014827c7f3845ff6c99ae7/nemo/collections/common/tokenizers/sentencepiece_tokenizer.py#L89
    def tokenize(self, text):
        ids = []
        idx = 0

        while 1:
            indices = {}
            for token in self._special_tokens:
                try:
                    indices[token] = text[idx:].index(token)
                except ValueError:
                    continue
            if len(indices) == 0:
                break

            next_token = min(indices, key=indices.get)
            next_idx = idx + indices[next_token]

            ids.extend(self.tokenizer.encode_as_ids(text[idx:next_idx]))
            ids.append(self._special_tokens[next_token])
            idx = next_idx + len(next_token)

        ids.extend(self.tokenizer.encode_as_ids(text[idx:]))
        return ids

    # From:
    # https://github.com/NVIDIA/NeMo/blob/c8fa217e811d60d11d014827c7f3845ff6c99ae7/nemo/collections/common/tokenizers/sentencepiece_tokenizer.py#L125
    def detokenize(self, ids):
        text = ""
        last_i = 0

        for i, id in enumerate(ids):
            if id in self._inv_special_tokens:
                text += self.tokenizer.decode_ids(ids[last_i:i]) + " "
                text += self._inv_special_tokens[id] + " "
                last_i = i + 1

        text += self.tokenizer.decode_ids(ids[last_i:])
        return text

    @property
    def cls(self):
        return self._cls_id

    @property
    def sep(self):
        return self._sep_id

    @property
    def pad(self):
        return self._pad_id

    @property
    def bos(self):
        return self._bos_id

    @property
    def eod(self):
        return self._eod_id

    @property
    def eos(self):
        return self._eos_id

    @property
    def mask(self):
        return self._mask_id

    @property
    def additional_special_tokens_ids(self):
        return [self.vocab[k] for k in self._t5_tokens]


class _GPTSentencePieceTokenizer(_SentencePieceTokenizer):
    """SentencePieceTokenizer-Megatron wrapper"""

    def __init__(self, model_file,):
        super().__init__(model_file, vocab_extra_ids=0)

    def _initalize(self, vocab_extra_ids):
        self._populate_vocab()

        self._pad_id = self.tokenizer.pad_id()
        self._bos_id = self.tokenizer.bos_id()
        self._eos_id = self.tokenizer.eos_id()

    def tokenize(self, text):
        return self.tokenizer.encode_as_ids(text)

    def detokenize(self, ids):
        return self.tokenizer.decode_ids(ids)

    @property
    def cls(self):
        return -1

    @property
    def sep(self):
        return -1

    @property
    def mask(self):
        return -1

    @property
    def eod(self):
        return self._eos_id

    @property
    def additional_special_tokens_ids(self):
        return None


class _Llama2Tokenizer(_SentencePieceTokenizer):
    """SentencePieceTokenizer-Megatron wrapper"""

    def __init__(self, model_file,):
        super().__init__(model_file, vocab_extra_ids=0)

    def _initalize(self, vocab_extra_ids):
        self._populate_vocab()

        # BOS / EOS token IDs
        self.n_words: int = self.tokenizer.vocab_size()
        self.bos_id: int = self.tokenizer.bos_id()
        self.eos_id: int = self.tokenizer.eos_id()
        self.pad_id: int = self.tokenizer.pad_id()
        assert self.tokenizer.vocab_size() == self.tokenizer.get_piece_size()

    def tokenize(self, s: str, bos=True, eos=False):
        '''Default args for text completion, not chat/dialog.'''
        assert type(s) is str
        t = self.tokenizer.encode(s)
        if bos:
            t = [self.bos_id] + t
        if eos:
            t = t + [self.eos_id]
        return t

    def detokenize(self, ids):
        return self.tokenizer.decode_ids(ids)

    @property
    def cls(self):
        return -1

    @property
    def sep(self):
        return -1

    @property
    def mask(self):
        return -1

    @property
    def eod(self):
        return self.eos_id

    @property
    def additional_special_tokens_ids(self):
        return None


class _NullTokenizer:
    def __init__(self, vocab_size):
        vocab_size = int(vocab_size)
        self._eos_id = vocab_size
        self.vocab_size = vocab_size+1

    def tokenize(self, text):
        return [int(x) for x in text.split(' ')]

    def detokenize(self, ids):
        text = [str(x) for x in ids]
        return ' '.join(text)

    @property
    def cls(self):
        return -1

    @property
    def sep(self):
        return -1

    @property
    def mask(self):
        return -1

    @property
    def eod(self):
        return self._eos_id

    @property
    def additional_special_tokens_ids(self):
        return None<|MERGE_RESOLUTION|>--- conflicted
+++ resolved
@@ -5,7 +5,8 @@
 from abc import ABC
 from abc import abstractmethod
 
-<<<<<<< HEAD
+from megatron.core.datasets.megatron_tokenizer import MegatronTokenizer
+
 from transformers import PreTrainedTokenizerFast
 from .bert_tokenization import FullTokenizer as FullBertTokenizer
 from .gpt2_tokenization import GPT2Tokenizer
@@ -15,13 +16,6 @@
 FIM_SUFFIX = "<fim_suffix>"
 FIM_PAD = "<fim_pad>"
 EOD = "<|endoftext|>"
-=======
-from megatron.core.datasets.megatron_tokenizer import MegatronTokenizer
-
-from .bert_tokenization import FullTokenizer as FullBertTokenizer
-from .gpt2_tokenization import GPT2Tokenizer
-
->>>>>>> cb995d57
 
 def build_tokenizer(args):
     """Initialize tokenizer."""
@@ -226,14 +220,8 @@
 class _GPT2BPETokenizer(MegatronTokenizer):
     """Original GPT2 BPE tokenizer."""
 
-<<<<<<< HEAD
     def __init__(self, vocab_file, merge_file, special_tokens=None):
-        name = 'GPT2 BPE'
-        super().__init__(name)
-=======
-    def __init__(self, vocab_file, merge_file):
         super().__init__(vocab_file, merge_file)
->>>>>>> cb995d57
 
         special_tokens = special_tokens if special_tokens is not None else []
         self.tokenizer = GPT2Tokenizer(vocab_file, merge_file, errors='replace',
@@ -264,8 +252,7 @@
         return self.eod_id
 
 
-<<<<<<< HEAD
-class _HFTokenizer(AbstractTokenizer):
+class _HFTokenizer(MegatronTokenizer):
     """HF Tokenizer."""
 
     def __init__(self, tokenizer_file, special_tokens=None):
@@ -305,10 +292,7 @@
         return self.eod_id
 
 
-class _SentencePieceTokenizer(AbstractTokenizer):
-=======
 class _SentencePieceTokenizer(MegatronTokenizer):
->>>>>>> cb995d57
     """SentencePieceTokenizer-Megatron wrapper"""
 
     def __init__(self, model_file, vocab_extra_ids=0):
