--- conflicted
+++ resolved
@@ -89,12 +89,7 @@
     set_args(args)
 
     _build_num_microbatches_calculator(args)
-<<<<<<< HEAD
-    if args.vocab_file or args.tokenizer_file:
-        _ = _build_tokenizer(args)
-=======
     _ = _build_tokenizer(args)
->>>>>>> 37563bc1
     _set_tensorboard_writer(args)
     _set_adlr_autoresume(args)
     _set_timers(args)
